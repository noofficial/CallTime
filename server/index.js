const express = require('express')
const cors = require('cors')
const path = require('path')
const fs = require('fs')
const crypto = require('crypto')
const multer = require('multer')
const xlsx = require('xlsx')
const Database = require('better-sqlite3')

const envFilePath = path.join(__dirname, '..', '.env')
if (fs.existsSync(envFilePath)) {
    try {
        const contents = fs.readFileSync(envFilePath, 'utf8')
        for (const rawLine of contents.split(/\r?\n/)) {
            const line = rawLine.trim()
            if (!line || line.startsWith('#')) continue
            const separatorIndex = line.indexOf('=')
            if (separatorIndex === -1) continue
            const key = line.slice(0, separatorIndex).trim()
            if (!key || Object.prototype.hasOwnProperty.call(process.env, key)) {
                continue
            }
            let value = line.slice(separatorIndex + 1)
            // Remove optional surrounding quotes
            value = value.trim()
            if (
                (value.startsWith('"') && value.endsWith('"')) ||
                (value.startsWith("'") && value.endsWith("'"))
            ) {
                value = value.slice(1, -1)
            }
            process.env[key] = value
        }
    } catch (error) {
        console.warn(`Failed to load environment variables from ${envFilePath}:`, error)
    }
}

const app = express()
app.use(cors())
app.use(express.json())

// Prevent cached API responses from serving stale donor data
app.use((req, res, next) => {
    if (req.path && req.path.startsWith('/api/')) {
        res.set('Cache-Control', 'no-store, no-cache, must-revalidate, proxy-revalidate')
        res.set('Pragma', 'no-cache')
        res.set('Expires', '0')
        res.set('Surrogate-Control', 'no-store')
    }
    next()
})

// Serve static files from the public directory
app.use(express.static(path.join(__dirname, '..', 'public')))

const upload = multer({
    storage: multer.memoryStorage(),
    limits: { fileSize: 10 * 1024 * 1024 },
})

const BULK_UPLOAD_ACTOR = 'bulk-import'

const normalizeColumnName = (value) => {
    if (value === undefined || value === null) return ''
    return String(value).trim().toLowerCase().replace(/[^a-z0-9]+/g, '')
}

const DONOR_COLUMN_MAP = new Map([
    ['name', 'name'],
    ['fullname', 'name'],
    ['donorname', 'name'],
    ['firstname', 'first_name'],
    ['givenname', 'first_name'],
    ['preferredname', 'first_name'],
    ['lastname', 'last_name'],
    ['surname', 'last_name'],
    ['last', 'last_name'],
    ['phone', 'phone'],
    ['phonenumber', 'phone'],
    ['phone1', 'phone'],
    ['mobile', 'phone'],
    ['cell', 'phone'],
    ['email', 'email'],
    ['emailaddress', 'email'],
    ['street', 'street_address'],
    ['address', 'street_address'],
    ['address1', 'street_address'],
    ['addressline1', 'street_address'],
    ['addressline2', 'address_line2'],
    ['address2', 'address_line2'],
    ['line2', 'address_line2'],
    ['fulladdress', 'full_address'],
    ['completeaddress', 'full_address'],
    ['mailingaddress', 'full_address'],
    ['fullmailingaddress', 'full_address'],
    ['mailingaddressline', 'full_address'],
    ['addressfull', 'full_address'],
    ['city', 'city'],
    ['town', 'city'],
    ['citystatezip', 'city_state_postal'],
    ['citystatezipcode', 'city_state_postal'],
    ['citystatepostalcode', 'city_state_postal'],
    ['citystatepostal', 'city_state_postal'],
    ['citystate', 'city_state_postal'],
    ['state', 'state'],
    ['province', 'state'],
    ['region', 'state'],
    ['zipcode', 'postal_code'],
    ['zip', 'postal_code'],
    ['postalcode', 'postal_code'],
    ['postal', 'postal_code'],
    ['employer', 'employer'],
    ['company', 'employer'],
    ['organization', 'employer'],
    ['workplace', 'employer'],
    ['occupation', 'job_title'],
    ['profession', 'job_title'],
    ['industry', 'occupation'],
    ['sector', 'occupation'],
    ['title', 'job_title'],
    ['jobtitle', 'job_title'],
    ['position', 'job_title'],
    ['bio', 'bio'],
    ['biography', 'bio'],
    ['notes', 'notes'],
    ['tags', 'tags'],
    ['tag', 'tags'],
    ['ask', 'suggested_ask'],
    ['askamount', 'suggested_ask'],
    ['suggestedask', 'suggested_ask'],
    ['targetask', 'suggested_ask'],
    ['capacity', 'suggested_ask'],
    ['lastgift', 'last_gift_note'],
    ['lastgiftnote', 'last_gift_note'],
    ['photourl', 'photo_url'],
    ['pictureurl', 'photo_url'],
    ['imageurl', 'photo_url'],
    ['avatar', 'photo_url'],
    ['clientid', 'client_id'],
    ['client', 'client_id'],
    ['clientname', 'client_label'],
    ['campaign', 'client_label'],
    ['candidate', 'client_label'],
    ['id', 'id'],
    ['donorid', 'id'],
    ['recordid', 'id'],
])

const CONTRIBUTION_PREFIXES = [
    'contribution',
    'giving',
    'donation',
    'gift',
    'contributionhistory',
    'givinghistory',
    'donationhistory',
    'gifthistory',
    'history',
]
const CONTRIBUTION_FIELD_PATTERN = new RegExp(
    `^(?:${CONTRIBUTION_PREFIXES.join('|')})(\\d*)(year|candidate|amount|office|officesought)$`
)

const identifyContributionField = (normalizedKey) => {
    if (!normalizedKey) return null

    const match = normalizedKey.match(CONTRIBUTION_FIELD_PATTERN)
    if (!match) return null

    const [, slotDigits, rawField] = match
    const field = rawField === 'officesought' ? 'office' : rawField
    const slot = slotDigits || 'default'
    return { slot, field }
}

const cleanString = (value) => {
    if (value === undefined || value === null) return null
    if (typeof value === 'string') {
        const trimmed = value.trim()
        return trimmed === '' ? null : trimmed
    }
    if (typeof value === 'number') {
        return Number.isFinite(value) ? String(value) : null
    }
    if (typeof value === 'boolean') {
        return value ? 'true' : 'false'
    }
    const converted = String(value).trim()
    return converted === '' ? null : converted
}

const hasValue = (value) => {
    if (value === undefined || value === null) return false
    if (typeof value === 'string') {
        return value.trim() !== ''
    }
    if (typeof value === 'number') {
        return Number.isFinite(value)
    }
    if (typeof value === 'boolean') {
        return true
    }
    return String(value).trim() !== ''
}

const parseInteger = (value) => {
    if (value === undefined || value === null) return null
    if (typeof value === 'number') {
        if (!Number.isFinite(value)) return null
        const int = Math.trunc(value)
        return int > 0 ? int : null
    }
    if (typeof value === 'string') {
        const trimmed = value.trim()
        if (!trimmed) return null
        if (!/^\d+$/.test(trimmed)) return null
        const int = parseInt(trimmed, 10)
        return int > 0 ? int : null
    }
    return null
}

const parseBooleanFlag = (value, { defaultValue = null } = {}) => {
    if (value === undefined) return defaultValue
    if (value === null) return false
    if (typeof value === 'boolean') return value
    if (typeof value === 'number') {
        if (!Number.isFinite(value)) return defaultValue
        return value !== 0
    }
    if (typeof value === 'string') {
        const normalized = value.trim().toLowerCase()
        if (!normalized) return defaultValue
        if (['1', 'true', 'yes', 'y', 'on', 'locked'].includes(normalized)) {
            return true
        }
        if (['0', 'false', 'no', 'n', 'off', 'unlock'].includes(normalized)) {
            return false
        }
    }
    return defaultValue
}

const parseSuggestedAsk = (value) => {
    if (value === undefined || value === null) return null
    if (typeof value === 'number') {
        return Number.isFinite(value) ? Number(value) : null
    }
    if (typeof value === 'string') {
        const cleaned = value.replace(/[^0-9.+-]/g, '').trim()
        if (!cleaned) return null
        const parsed = Number(cleaned)
        return Number.isFinite(parsed) ? parsed : null
    }
    return null
}

const parseCurrency = (value) => {
    if (value === undefined || value === null) return null
    if (typeof value === 'number') {
        return Number.isFinite(value) ? Number(value) : null
    }
    if (typeof value === 'string') {
        const cleaned = value
            .replace(/\$/g, '')
            .replace(/,/g, '')
            .replace(/\(/g, '-')
            .replace(/\)/g, '')
            .replace(/[^0-9.+-]/g, '')
            .trim()
        if (!cleaned) return null
        const parsed = Number(cleaned)
        return Number.isFinite(parsed) ? parsed : null
    }
    return null
}

const parseNonNegativeNumber = (value) => {
    const parsed = parseCurrency(value)
    if (parsed === null) return null
    return parsed >= 0 ? parsed : null
}

const parseCityStatePostal = (value) => {
    const cleaned = cleanString(value)
    if (!cleaned) return null

    const match = cleaned.match(/^(?<city>.+?)[,\s]+(?<state>[A-Za-z]{2})(?:\s+(?<postal>\d{5}(?:-\d{4})?))?$/)
    if (!match || !match.groups) return null

    const city = cleanString(match.groups.city)
    const state = cleanString(match.groups.state)
    const postal = cleanString(match.groups.postal)

    return {
        city: city || null,
        state: state || null,
        postal_code: postal || null,
    }
}

const parseAddressFromSingleCell = (value) => {
    if (value === undefined || value === null) return {}
    const raw = typeof value === 'string' ? value : String(value)
    const normalized = raw.replace(/\r/g, '\n').trim()
    if (!normalized) return {}

    let remainder = normalized
    let city = null
    let state = null
    let postal_code = null

    const tailMatch = remainder.match(/(?:^|[\n,])\s*(?<city>[A-Za-z0-9.'\- ]+?)\s*,?\s*(?<state>[A-Za-z]{2})(?:\s+(?<postal>\d{5}(?:-\d{4})?))?\s*$/)
    if (tailMatch && tailMatch.groups) {
        city = cleanString(tailMatch.groups.city) || null
        state = cleanString(tailMatch.groups.state) || null
        postal_code = cleanString(tailMatch.groups.postal) || null
        const matchedText = tailMatch[0]
        const trimmedMatch = matchedText.replace(/^[,\s\n]+/, '')
        const index = remainder.lastIndexOf(trimmedMatch)
        if (index !== -1) {
            remainder = remainder.slice(0, index)
        } else {
            remainder = remainder.replace(matchedText, '')
        }
        remainder = remainder.trim().replace(/[,\s]+$/, '').trim()
    }

    const segments = remainder
        .split(/\n+/)
        .map((segment) => segment.trim())
        .filter(Boolean)

    let street_address = null
    let address_line2 = null

    if (segments.length) {
        street_address = segments.shift() || null
        if (segments.length) {
            address_line2 = segments.join(', ') || null
        }
    }

    if (!street_address && remainder) {
        const parts = remainder
            .split(',')
            .map((part) => part.trim())
            .filter(Boolean)
        if (parts.length) {
            street_address = parts.shift() || null
            if (parts.length) {
                const rest = parts.join(', ')
                if (rest) {
                    address_line2 = address_line2 ? `${address_line2}, ${rest}` : rest
                }
            }
        }
    }

    if (!street_address && remainder) {
        street_address = remainder
    }

    return {
        street_address: cleanString(street_address),
        address_line2: cleanString(address_line2),
        city: city,
        state: state,
        postal_code: postal_code,
    }
}

const deriveAddressFields = (row) => {
    const originalStreet = row.street_address
    const originalLine2 = row.address_line2

    let street_address = cleanString(originalStreet)
    let address_line2 = cleanString(originalLine2)
    let city = cleanString(row.city)
    let state = cleanString(row.state)
    let postal_code = cleanString(row.postal_code)

    const applyParsed = (parsed) => {
        if (!parsed || typeof parsed !== 'object') return
        if (parsed.street_address && (!street_address || street_address === cleanString(originalStreet))) {
            street_address = parsed.street_address
        } else if (!street_address && parsed.street_address) {
            street_address = parsed.street_address
        }
        if (!address_line2 && parsed.address_line2) {
            address_line2 = parsed.address_line2
        }
        if (!city && parsed.city) {
            city = parsed.city
        }
        if (!state && parsed.state) {
            state = parsed.state
        }
        if (!postal_code && parsed.postal_code) {
            postal_code = parsed.postal_code
        }
    }

    const combinedCityStatePostal = parseCityStatePostal(row.city_state_postal)
    if (combinedCityStatePostal) {
        if (!city && combinedCityStatePostal.city) {
            city = combinedCityStatePostal.city
        }
        if (!state && combinedCityStatePostal.state) {
            state = combinedCityStatePostal.state
        }
        if (!postal_code && combinedCityStatePostal.postal_code) {
            postal_code = combinedCityStatePostal.postal_code
        }
    }

    const fullAddressSources = []
    if (hasValue(row.full_address)) {
        fullAddressSources.push(row.full_address)
    }
    if (hasValue(row.street_address)) {
        fullAddressSources.push(row.street_address)
    }

    fullAddressSources.forEach((value) => {
        const parsed = parseAddressFromSingleCell(value)
        applyParsed(parsed)
    })

    if (!city || !state || !postal_code) {
        const parsedLine2 = parseCityStatePostal(address_line2)
        if (parsedLine2) {
            if (!city && parsedLine2.city) {
                city = parsedLine2.city
            }
            if (!state && parsedLine2.state) {
                state = parsedLine2.state
            }
            if (!postal_code && parsedLine2.postal_code) {
                postal_code = parsedLine2.postal_code
            }
            const originalLine2Normalized = cleanString(originalLine2)
            if (originalLine2Normalized) {
                const compactOriginal = originalLine2Normalized.replace(/[^A-Za-z0-9]/g, '').toUpperCase()
                const compactParsed = [parsedLine2.city, parsedLine2.state, parsedLine2.postal_code]
                    .filter(Boolean)
                    .join(' ')
                const normalizedParsed = cleanString(compactParsed)
                const compactParsedNormalized = normalizedParsed
                    ? normalizedParsed.replace(/[^A-Za-z0-9]/g, '').toUpperCase()
                    : ''
                if (compactParsedNormalized && compactOriginal === compactParsedNormalized) {
                    address_line2 = null
                }
            }
        }
    }

    return { street_address, address_line2, city, state, postal_code }
}

const transformContributionRows = (rows = []) => {
    const entries = []
    const errors = []

    rows.forEach((row, index) => {
        if (!row || typeof row !== 'object') return

        const year = parseInteger(row.year)
        const candidate = cleanString(row.candidate)
        const amount = parseCurrency(row.amount)
        const officeSought = cleanString(row.office ?? row.office_sought ?? row.officeSought)

        if (year === null && !candidate && amount === null) {
            return
        }

        if (year === null || !candidate || amount === null) {
            const missing = []
            if (year === null) missing.push('year')
            if (!candidate) missing.push('candidate')
            if (amount === null) missing.push('amount')
            errors.push(`Contribution ${index + 1}: missing ${missing.join(', ')}`)
            return
        }

        entries.push({ year, candidate, amount, officeSought })
    })

    return { entries, errors }
}

const buildClientLookup = (clients) => {
    const lookup = new Map()
    clients.forEach((client) => {
        if (!client || typeof client !== 'object') return
        const candidates = [client.name, client.candidate]
        candidates.forEach((label) => {
            const normalized = normalizeColumnName(label)
            if (normalized) {
                lookup.set(normalized, client.id)
            }
        })
    })
    return lookup
}

const resolveClientIdFromInputs = (rawId, label, fallback, lookup) => {
    const directId = parseInteger(rawId)
    if (directId) return directId

    if (typeof rawId === 'string' && rawId.trim()) {
        const normalized = normalizeColumnName(rawId)
        const lookedUp = lookup.get(normalized)
        if (lookedUp) return lookedUp
    }

    if (label) {
        const normalized = normalizeColumnName(label)
        const lookedUp = lookup.get(normalized)
        if (lookedUp) return lookedUp
    }

    const fallbackId = parseInteger(fallback)
    if (fallbackId) return fallbackId

    return null
}

const transformDonorRow = (row, fallbackClientId, clientLookup) => {
    const donorId = parseInteger(row.id)
    let firstName = cleanString(row.first_name)
    let lastName = cleanString(row.last_name)
    let name = cleanString(row.name)

    if (!name) {
        const combined = [firstName, lastName].filter(Boolean).join(' ').trim()
        name = combined || null
    }

    if (!name) {
        return { error: 'Missing donor name' }
    }

    if (!firstName && !lastName && name) {
        const parts = name.split(/\s+/).filter(Boolean)
        if (parts.length === 1) {
            firstName = parts[0]
        } else if (parts.length > 1) {
            firstName = parts.shift()
            lastName = parts.join(' ') || null
        }
    }

    const explicitClientProvided = hasValue(row.client_id) || hasValue(row.client_label)
    const resolvedClientId = resolveClientIdFromInputs(
        row.client_id,
        row.client_label,
        fallbackClientId,
        clientLookup
    )

    if (!resolvedClientId && explicitClientProvided) {
        return { error: 'Unknown client assignment' }
    }

    const address = deriveAddressFields(row)

    const donor = {
        client_id: resolvedClientId ?? null,
        name,
        first_name: firstName,
        last_name: lastName,
        phone: cleanString(row.phone),
        email: cleanString(row.email),
        street_address: address.street_address,
        address_line2: address.address_line2,
        city: address.city,
        state: address.state,
        postal_code: address.postal_code,
        employer: cleanString(row.employer),
        occupation: cleanString(row.occupation),
        job_title: cleanString(row.job_title),
        tags: cleanString(row.tags),
        suggested_ask: parseSuggestedAsk(row.suggested_ask),
        last_gift_note: cleanString(row.last_gift_note),
        notes: cleanString(row.notes),
        bio: cleanString(row.bio),
        photo_url: cleanString(row.photo_url),
    }

    return { donor, donorId, clientId: resolvedClientId ?? null }
}

const SESSION_DURATION_MS = 1000 * 60 * 60 * 8 // 8 hours
const sessions = new Map()

const safeCompare = (input, secret) => {
    if (typeof input !== 'string' || typeof secret !== 'string') return false
    const inputBuffer = Buffer.from(input)
    const secretBuffer = Buffer.from(secret)
    if (inputBuffer.length !== secretBuffer.length) return false
    return crypto.timingSafeEqual(inputBuffer, secretBuffer)
}

const hashPassword = (password) => {
    const salt = crypto.randomBytes(16).toString('hex')
    const derived = crypto.pbkdf2Sync(password, salt, 210000, 32, 'sha256').toString('hex')
    return `${salt}:${derived}`
}

const verifyPassword = (password, stored) => {
    if (!password || !stored || typeof stored !== 'string') return false
    const parts = stored.split(':')
    if (parts.length !== 2) {
        return safeCompare(password, stored)
    }

    const [salt, expected] = parts
    try {
        const derived = crypto.pbkdf2Sync(password, salt, 210000, 32, 'sha256').toString('hex')
        const derivedBuffer = Buffer.from(derived, 'hex')
        const expectedBuffer = Buffer.from(expected, 'hex')
        if (derivedBuffer.length !== expectedBuffer.length) {
            return false
        }
        return crypto.timingSafeEqual(derivedBuffer, expectedBuffer)
    } catch (error) {
        return false
    }
}

const createSession = (session) => {
    const token = crypto.randomBytes(24).toString('hex')
    const expires = Date.now() + SESSION_DURATION_MS
    sessions.set(token, { ...session, expires })
    return { token, expires }
}

const getSessionFromToken = (token) => {
    if (!token) return null
    const session = sessions.get(token)
    if (!session) return null
    if (session.expires <= Date.now()) {
        sessions.delete(token)
        return null
    }
    return session
}

const destroySession = (token) => {
    if (token) {
        sessions.delete(token)
    }
}

const extractBearerToken = (req) => {
    const header = req.headers['authorization']
    if (!header || typeof header !== 'string') return null
    const [scheme, value] = header.split(' ')
    if (scheme !== 'Bearer' || !value) return null
    return value.trim()
}

class UnauthorizedError extends Error {
    constructor(message = 'Unauthorized') {
        super(message)
        this.name = 'UnauthorizedError'
    }
}

const DEFAULT_MANAGER_PASSWORD = '10231972Fn*'
const managerPasswordHash = process.env.MANAGER_PASSWORD_HASH || null
const hasManagerPasswordEnv = process.env.MANAGER_PASSWORD != null
const allowDefaultManagerPassword = process.env.NODE_ENV === 'test'

if (!managerPasswordHash && !hasManagerPasswordEnv) {
    const message = 'Manager password not configured. Set MANAGER_PASSWORD or MANAGER_PASSWORD_HASH before starting the server.'
    if (allowDefaultManagerPassword) {
        console.warn(`${message} Using built-in test password because NODE_ENV is "test".`)
    } else {
        throw new Error(message)
    }
}

const managerPassword = managerPasswordHash
    ? null
    : hasManagerPasswordEnv
        ? process.env.MANAGER_PASSWORD
        : DEFAULT_MANAGER_PASSWORD

const verifyManagerPassword = (password) => {
    if (managerPasswordHash) {
        return verifyPassword(password, managerPasswordHash)
    }
    if (managerPassword) {
        return safeCompare(password, managerPassword)
    }
    return false
}

const authenticateManager = (req, res, next) => {
    try {
        const token = extractBearerToken(req)
        const session = getSessionFromToken(token)
        if (!session || session.role !== 'manager') {
            throw new UnauthorizedError()
        }
        req.session = session
        req.sessionToken = token
        next()
    } catch (error) {
        const status = error instanceof UnauthorizedError ? 401 : 500
        res.status(status).json({ error: 'Unauthorized' })
    }
}

const authenticateClient = (req, res, next) => {
    try {
        const token = extractBearerToken(req)
        const session = getSessionFromToken(token)
        if (!session) {
            throw new UnauthorizedError()
        }

        if (session.role === 'client') {
            req.session = session
            req.sessionToken = token
            req.authenticatedClientId = session.clientId
            req.isManagerSession = Boolean(session.impersonatedByManager)
            return next()
        }

        if (session.role === 'manager') {
            req.session = session
            req.sessionToken = token
            req.authenticatedClientId = req.params.clientId
            req.isManagerSession = true
            return next()
        }

        throw new UnauthorizedError()
    } catch (error) {
        const status = error instanceof UnauthorizedError ? 401 : 500
        res.status(status).json({ error: 'Unauthorized' })
    }
}

const DEFAULT_CLIENT_PORTAL_PASSWORD = process.env.DEFAULT_CLIENT_PORTAL_PASSWORD || 'password'

const sanitizeClientRecord = (client) => {
    if (!client || typeof client !== 'object') return client
    const { portal_password, portal_password_needs_reset, ...rest } = client
    return rest
}

const sanitizeClientCollection = (clients) => {
    return Array.isArray(clients) ? clients.map(sanitizeClientRecord) : clients
}

const clientMatchesSession = (sessionClientId, requestedClientId) => {
    if (sessionClientId == null || requestedClientId == null) return false
    return String(sessionClientId) === String(requestedClientId)
}

// Database can be in either server/ or data/ directory - let's check both
const serverDbPath = path.join(__dirname, 'campaign.db')
const dataDbPath = path.join(__dirname, '..', 'data', 'campaign.db')

const candidateDatabases = []

if (process.env.CALLTIME_DB_PATH) {
    candidateDatabases.push({
        path: process.env.CALLTIME_DB_PATH,
        label: 'CALLTIME_DB_PATH override'
    })
}

candidateDatabases.push(
    { path: dataDbPath, label: 'data directory' },
    { path: serverDbPath, label: 'server directory' }
)

let db
let dbPath

const openDatabase = () => {
    let fallback = null

    for (const candidate of candidateDatabases) {
        if (!fs.existsSync(candidate.path)) {
            continue
        }

        try {
            const connection = new Database(candidate.path)
            const hasClientsTable = connection.prepare(`
                SELECT name FROM sqlite_master
                WHERE type = 'table' AND name = 'clients'
            `).get()
            const hasDonorsTable = connection.prepare(`
                SELECT name FROM sqlite_master
                WHERE type = 'table' AND name = 'donors'
            `).get()

            if (hasClientsTable && hasDonorsTable) {
                console.log(`Using database from ${candidate.label}:`, candidate.path)
                return { connection, path: candidate.path }
            }

            if (!fallback) {
                console.warn(`Database at ${candidate.path} is missing expected tables. Marking as fallback.`)
                fallback = { connection, path: candidate.path, label: candidate.label }
            } else {
                connection.close()
            }
        } catch (error) {
            console.error(`Failed to open database at ${candidate.path}:`, error.message)
        }
    }

    if (fallback) {
        console.warn(`Falling back to database from ${fallback.label}: ${fallback.path}`)
        return { connection: fallback.connection, path: fallback.path }
    }

    return null
}

const selectedDatabase = openDatabase()

if (!selectedDatabase) {
    console.error('No campaign.db found in server/ or data/ directories')
    console.log('Checked paths:', candidateDatabases.map(db => db.path))
    process.exit(1)
}

db = selectedDatabase.connection
dbPath = selectedDatabase.path

try {
    db.pragma('foreign_keys = ON')
} catch (error) {
    console.warn('Failed to enable foreign key enforcement:', error.message)
}

try {
    db.pragma('journal_mode = WAL')
    console.log('Connected to database successfully')
} catch (error) {
    console.warn('Connected to database but failed to enable WAL mode:', error.message)
}

// Enhanced schema for improved call time management
const DONORS_TABLE_COLUMNS_SQL = `
    id INTEGER PRIMARY KEY AUTOINCREMENT,
    client_id INTEGER,
    exclusive_donor INTEGER DEFAULT 0,
    exclusive_client_id INTEGER,
    name TEXT NOT NULL,
    first_name TEXT,
    last_name TEXT,
    phone TEXT,
    email TEXT,
    street_address TEXT,
    address_line2 TEXT,
    city TEXT,
    state TEXT,
    postal_code TEXT,
    employer TEXT,
    occupation TEXT,
    job_title TEXT,
    tags TEXT,
    suggested_ask REAL,
    last_gift_note TEXT,
    notes TEXT,
    bio TEXT,
    photo_url TEXT,
    created_at DATETIME DEFAULT CURRENT_TIMESTAMP,
    FOREIGN KEY(client_id) REFERENCES clients(id) ON DELETE SET NULL,
    FOREIGN KEY(exclusive_client_id) REFERENCES clients(id) ON DELETE SET NULL
`

const GIVING_HISTORY_TABLE_COLUMNS_SQL = `
    id INTEGER PRIMARY KEY AUTOINCREMENT,
    donor_id INTEGER NOT NULL,
    year INTEGER NOT NULL,
    candidate TEXT NOT NULL,
    office_sought TEXT,
    amount REAL NOT NULL,
    created_at DATETIME DEFAULT CURRENT_TIMESTAMP,
    FOREIGN KEY(donor_id) REFERENCES donors(id) ON DELETE CASCADE
`

const DONOR_ASSIGNMENTS_TABLE_COLUMNS_SQL = `
    id INTEGER PRIMARY KEY AUTOINCREMENT,
    client_id INTEGER NOT NULL,
    donor_id INTEGER NOT NULL,
    assigned_date DATETIME DEFAULT CURRENT_TIMESTAMP,
    assigned_by TEXT,
    priority_level INTEGER DEFAULT 1,
    custom_ask_amount REAL,
    is_active BOOLEAN DEFAULT 1,
    assignment_notes TEXT,
    FOREIGN KEY(client_id) REFERENCES clients(id) ON DELETE CASCADE,
    FOREIGN KEY(donor_id) REFERENCES donors(id) ON DELETE CASCADE,
    UNIQUE(client_id, donor_id)
`

const DONORS_COLUMN_ORDER = [
    'id',
    'client_id',
    'exclusive_donor',
    'exclusive_client_id',
    'name',
    'first_name',
    'last_name',
    'phone',
    'email',
    'street_address',
    'address_line2',
    'city',
    'state',
    'postal_code',
    'employer',
    'occupation',
    'job_title',
    'tags',
    'suggested_ask',
    'last_gift_note',
    'notes',
    'bio',
    'photo_url',
    'created_at',
]

const GIVING_HISTORY_COLUMN_ORDER = [
    'id',
    'donor_id',
    'year',
    'candidate',
    'office_sought',
    'amount',
    'created_at',
]

const DONOR_ASSIGNMENTS_COLUMN_ORDER = [
    'id',
    'client_id',
    'donor_id',
    'assigned_date',
    'assigned_by',
    'priority_level',
    'custom_ask_amount',
    'is_active',
    'assignment_notes',
]

const schemaEntryExists = (name, type = 'table') => {
    try {
        const stmt = db.prepare(
            'SELECT name FROM sqlite_master WHERE type = ? AND name = ? LIMIT 1'
        )
        return Boolean(stmt.get(type, name))
    } catch (error) {
        console.warn(`Failed to inspect schema for ${type} ${name}:`, error.message)
        return false
    }
}

const deleteFromTableIfExists = (table, whereClause, params = []) => {
<<<<<<< HEAD
    const clause = whereClause ? ` ${whereClause}` : ''
    const sql = `DELETE FROM ${table}${clause}`

    try {
        db.prepare(sql).run(...params)
        return true
    } catch (error) {
        if (typeof error?.message === 'string' && error.message.includes('no such table')) {
            return false
        }

        throw error
    }
=======
    if (!schemaEntryExists(table, 'table')) {
        return
    }

    const clause = whereClause ? ` ${whereClause}` : ''
    const sql = `DELETE FROM ${table}${clause}`
    db.prepare(sql).run(...params)
>>>>>>> 1c9b76b4
}

const createDonorsTableStructure = () => {
    db.exec(`CREATE TABLE IF NOT EXISTS donors (${DONORS_TABLE_COLUMNS_SQL})`)
    db.exec('CREATE INDEX IF NOT EXISTS idx_donors_client ON donors(client_id)')
}

const rebuildDonorsTableFromSource = (sourceTable) => {
    const info = db.prepare(`PRAGMA table_info(${sourceTable})`).all()
    const availableColumns = info.map((column) => column.name)
    const transferableColumns = DONORS_COLUMN_ORDER.filter((column) =>
        availableColumns.includes(column)
    )

    db.exec('DROP TABLE IF EXISTS donors_new')
    db.exec(`CREATE TABLE donors_new (${DONORS_TABLE_COLUMNS_SQL})`)

    if (transferableColumns.length) {
        const columnList = transferableColumns.join(', ')
        db.exec(
            `INSERT INTO donors_new (${columnList}) SELECT ${columnList} FROM ${sourceTable}`
        )
    }

    if (sourceTable !== 'donors') {
        db.exec('DROP TABLE IF EXISTS donors')
    }

    db.exec(`DROP TABLE ${sourceTable}`)
    db.exec('ALTER TABLE donors_new RENAME TO donors')
    db.exec('CREATE INDEX IF NOT EXISTS idx_donors_client ON donors(client_id)')
    db.exec(
        `UPDATE sqlite_sequence SET seq = COALESCE((SELECT MAX(id) FROM donors), 0) WHERE name = 'donors'`
    )
}

const disableForeignKeysForMigration = () => {
    let wasEnabled = 0
    try {
        wasEnabled = db.pragma('foreign_keys', { simple: true })
    } catch (error) {
        console.warn('Unable to read foreign key pragma before donor migration:', error.message)
        return 0
    }

    if (wasEnabled) {
        try {
            db.pragma('foreign_keys = OFF')
        } catch (error) {
            console.warn('Unable to disable foreign keys before donor migration:', error.message)
            return 0
        }
    }

    return wasEnabled
}

const ensureDonorsLegacyView = () => {
    try {
        if (schemaEntryExists('donors_legacy', 'table')) {
            return
        }

        db.exec('DROP VIEW IF EXISTS donors_legacy')
        db.exec('CREATE VIEW donors_legacy AS SELECT * FROM donors')
    } catch (error) {
        console.warn('Unable to ensure donors_legacy compatibility view:', error.message)
    }
}

const rebuildLegacyGivingHistory = () => {
    let foreignKeysInitiallyEnabled = 0

    try {
        if (!schemaEntryExists('giving_history', 'table')) {
            return
        }

        const foreignKeys = db.prepare('PRAGMA foreign_key_list(giving_history)').all()
        const referencesLegacy = foreignKeys.some((fk) => fk.table === 'donors_legacy')

        if (!referencesLegacy) {
            return
        }

        foreignKeysInitiallyEnabled = disableForeignKeysForMigration()

        const info = db.prepare('PRAGMA table_info(giving_history)').all()
        const availableColumns = info.map((column) => column.name)
        const transferableColumns = GIVING_HISTORY_COLUMN_ORDER.filter((column) =>
            availableColumns.includes(column)
        )

        db.exec('DROP TABLE IF EXISTS giving_history_new')
        db.exec(`CREATE TABLE giving_history_new (${GIVING_HISTORY_TABLE_COLUMNS_SQL})`)

        if (transferableColumns.length) {
            const columnList = transferableColumns.join(', ')
            db.exec(
                `INSERT INTO giving_history_new (${columnList}) SELECT ${columnList} FROM giving_history`
            )
        }

        db.exec('DROP TABLE giving_history')
        db.exec('ALTER TABLE giving_history_new RENAME TO giving_history')

        db.exec('CREATE INDEX IF NOT EXISTS idx_giving_history_donor ON giving_history(donor_id)')
        db.exec(
            'CREATE INDEX IF NOT EXISTS idx_giving_history_candidate_year ON giving_history(candidate, year)'
        )
        db.exec('CREATE INDEX IF NOT EXISTS idx_giving_history_year ON giving_history(year)')
        db.exec('CREATE INDEX IF NOT EXISTS idx_giving_history_amount ON giving_history(amount)')

        console.log('Updated giving_history table to reference donors directly.')
    } catch (error) {
        console.error('Failed to rebuild giving_history table:', error.message)
    } finally {
        if (foreignKeysInitiallyEnabled) {
            try {
                db.pragma('foreign_keys = ON')
            } catch (error) {
                console.warn('Unable to re-enable foreign keys after giving_history rebuild:', error.message)
            }
        }
    }
}

const rebuildLegacyDonorAssignments = () => {
    let foreignKeysInitiallyEnabled = 0

    try {
        if (!schemaEntryExists('donor_assignments', 'table')) {
            return
        }

        const foreignKeys = db.prepare('PRAGMA foreign_key_list(donor_assignments)').all()
        const referencesLegacy = foreignKeys.some((fk) => fk.table === 'donors_legacy')

        if (!referencesLegacy) {
            return
        }

        foreignKeysInitiallyEnabled = disableForeignKeysForMigration()

        const info = db.prepare('PRAGMA table_info(donor_assignments)').all()
        const availableColumns = info.map((column) => column.name)
        const transferableColumns = DONOR_ASSIGNMENTS_COLUMN_ORDER.filter((column) =>
            availableColumns.includes(column)
        )

        db.exec('DROP TABLE IF EXISTS donor_assignments_new')
        db.exec(`CREATE TABLE donor_assignments_new (${DONOR_ASSIGNMENTS_TABLE_COLUMNS_SQL})`)

        if (transferableColumns.length) {
            const columnList = transferableColumns.join(', ')
            db.exec(
                `INSERT INTO donor_assignments_new (${columnList}) SELECT ${columnList} FROM donor_assignments`
            )
        }

        db.exec('DROP TABLE donor_assignments')
        db.exec('ALTER TABLE donor_assignments_new RENAME TO donor_assignments')
        db.exec('CREATE INDEX IF NOT EXISTS idx_donor_assignments_client ON donor_assignments(client_id)')
        db.exec('CREATE INDEX IF NOT EXISTS idx_donor_assignments_donor ON donor_assignments(donor_id)')
        db.exec('CREATE INDEX IF NOT EXISTS idx_donor_assignments_active ON donor_assignments(is_active)')

        console.log('Updated donor_assignments table to reference donors directly.')
    } catch (error) {
        console.error('Failed to rebuild donor_assignments table:', error.message)
    } finally {
        if (foreignKeysInitiallyEnabled) {
            try {
                db.pragma('foreign_keys = ON')
            } catch (error) {
                console.warn(
                    'Unable to re-enable foreign keys after donor_assignments rebuild:',
                    error.message
                )
            }
        }
    }
}

const migrateDonorsTable = () => {
    let foreignKeysInitiallyEnabled = 0

    try {
        const donorsExists = schemaEntryExists('donors', 'table')
        const legacyExists = schemaEntryExists('donors_legacy', 'table')

        if (!donorsExists && !legacyExists) {
            createDonorsTableStructure()
            console.log('Created donors table because it was missing.')
        } else if (!donorsExists && legacyExists) {
            foreignKeysInitiallyEnabled = disableForeignKeysForMigration()

            const migrateFromLegacy = db.transaction(() => {
                rebuildDonorsTableFromSource('donors_legacy')
            })

            migrateFromLegacy()
            console.log('Rebuilt donors table from donors_legacy backup.')
        } else {
            const info = db.prepare(`PRAGMA table_info(donors)`).all()
            if (!info.length) {
                createDonorsTableStructure()
                console.log('Recreated donors table because schema inspection failed.')
            } else {
                const clientIdColumn = info.find((column) => column.name === 'client_id')
                const clientIdIsRequired = clientIdColumn && clientIdColumn.notnull !== 0

                if (clientIdIsRequired) {
                    foreignKeysInitiallyEnabled = disableForeignKeysForMigration()

                    const migrate = db.transaction(() => {
                        rebuildDonorsTableFromSource('donors')
                    })

                    migrate()

                    console.log('Updated donors table to allow unassigned donors.')
                }
            }
        }

        rebuildLegacyGivingHistory()
        rebuildLegacyDonorAssignments()
    } catch (error) {
        console.error('Failed to update donors table schema:', error.message)
    } finally {
        if (foreignKeysInitiallyEnabled) {
            try {
                db.pragma('foreign_keys = ON')
            } catch (error) {
                console.warn('Unable to re-enable foreign keys after donor migration:', error.message)
            }
        }

        ensureDonorsLegacyView()
    }
}

const ensureColumn = (table, column, definition) => {
    try {
        const existing = db.prepare(`PRAGMA table_info(${table})`).all()
        const hasColumn = existing.some((info) => info.name === column)
        if (!hasColumn) {
            db.exec(`ALTER TABLE ${table} ADD COLUMN ${definition}`)
            console.log(`Added ${column} column to ${table}`)
        }
    } catch (error) {
        console.error(`Failed to ensure column ${table}.${column}:`, error.message)
    }
}

const enhanceSchema = () => {
    try {
        // Add new tables for enhanced functionality
        db.exec(`
            CREATE TABLE IF NOT EXISTS donors (
${DONORS_TABLE_COLUMNS_SQL}
            );
            CREATE INDEX IF NOT EXISTS idx_donors_client ON donors(client_id);

            -- Client-specific donor research (isolated per client)
            CREATE TABLE IF NOT EXISTS client_donor_research (
                id INTEGER PRIMARY KEY AUTOINCREMENT,
                client_id INTEGER NOT NULL,
                donor_id INTEGER NOT NULL,
                research_category TEXT NOT NULL,
                research_content TEXT,
                created_at DATETIME DEFAULT CURRENT_TIMESTAMP,
                updated_at DATETIME DEFAULT CURRENT_TIMESTAMP,
                FOREIGN KEY(client_id) REFERENCES clients(id) ON DELETE CASCADE,
                FOREIGN KEY(donor_id) REFERENCES donors(id) ON DELETE CASCADE,
                UNIQUE(client_id, donor_id, research_category)
            );

            -- Enhanced call outcomes with better categorization
            CREATE TABLE IF NOT EXISTS call_outcomes (
                id INTEGER PRIMARY KEY AUTOINCREMENT,
                client_id INTEGER NOT NULL,
                donor_id INTEGER NOT NULL,
                call_date DATETIME DEFAULT CURRENT_TIMESTAMP,
                status TEXT NOT NULL,
                outcome_notes TEXT,
                follow_up_date DATE,
                pledge_amount REAL,
                contribution_amount REAL,
                next_action TEXT,
                call_duration INTEGER, -- seconds
                call_quality INTEGER CHECK(call_quality >= 1 AND call_quality <= 5),
                created_at DATETIME DEFAULT CURRENT_TIMESTAMP,
                FOREIGN KEY(client_id) REFERENCES clients(id) ON DELETE CASCADE,
                FOREIGN KEY(donor_id) REFERENCES donors(id) ON DELETE CASCADE
            );

            -- Client-specific donor notes (completely isolated)
            CREATE TABLE IF NOT EXISTS client_donor_notes (
                id INTEGER PRIMARY KEY AUTOINCREMENT,
                client_id INTEGER NOT NULL,
                donor_id INTEGER NOT NULL,
                note_type TEXT NOT NULL DEFAULT 'general',
                note_content TEXT NOT NULL,
                is_private BOOLEAN DEFAULT true,
                created_at DATETIME DEFAULT CURRENT_TIMESTAMP,
                updated_at DATETIME DEFAULT CURRENT_TIMESTAMP,
                FOREIGN KEY(client_id) REFERENCES clients(id) ON DELETE CASCADE,
                FOREIGN KEY(donor_id) REFERENCES donors(id) ON DELETE CASCADE
            );

            -- Giving history for contribution tracking
            CREATE TABLE IF NOT EXISTS giving_history (
                id INTEGER PRIMARY KEY AUTOINCREMENT,
                donor_id INTEGER NOT NULL,
                year INTEGER NOT NULL,
                candidate TEXT NOT NULL,
                office_sought TEXT,
                amount REAL NOT NULL,
                created_at DATETIME DEFAULT CURRENT_TIMESTAMP,
                FOREIGN KEY(donor_id) REFERENCES donors(id) ON DELETE CASCADE
            );

            CREATE INDEX IF NOT EXISTS idx_giving_history_donor ON giving_history(donor_id);
            CREATE INDEX IF NOT EXISTS idx_giving_history_candidate_year ON giving_history(candidate, year);
            CREATE INDEX IF NOT EXISTS idx_giving_history_year ON giving_history(year);
            CREATE INDEX IF NOT EXISTS idx_giving_history_amount ON giving_history(amount);

            -- Donor assignments (which clients can see which donors)
            CREATE TABLE IF NOT EXISTS donor_assignments (
                id INTEGER PRIMARY KEY AUTOINCREMENT,
                client_id INTEGER NOT NULL,
                donor_id INTEGER NOT NULL,
                assigned_date DATETIME DEFAULT CURRENT_TIMESTAMP,
                assigned_by TEXT,
                priority_level INTEGER DEFAULT 1,
                custom_ask_amount REAL,
                is_active BOOLEAN DEFAULT true,
                assignment_notes TEXT,
                FOREIGN KEY(client_id) REFERENCES clients(id) ON DELETE CASCADE,
                FOREIGN KEY(donor_id) REFERENCES donors(id) ON DELETE CASCADE,
                UNIQUE(client_id, donor_id)
            );

            -- Call sessions for tracking productivity
            CREATE TABLE IF NOT EXISTS call_sessions (
                id INTEGER PRIMARY KEY AUTOINCREMENT,
                client_id INTEGER NOT NULL,
                session_start DATETIME DEFAULT CURRENT_TIMESTAMP,
                session_end DATETIME,
                calls_attempted INTEGER DEFAULT 0,
                calls_completed INTEGER DEFAULT 0,
                total_pledged REAL DEFAULT 0,
                session_notes TEXT,
                FOREIGN KEY(client_id) REFERENCES clients(id) ON DELETE CASCADE
            );

            -- Create indexes for better performance
            CREATE INDEX IF NOT EXISTS idx_client_donor_research ON client_donor_research(client_id, donor_id);
            CREATE INDEX IF NOT EXISTS idx_call_outcomes_client ON call_outcomes(client_id);
            CREATE INDEX IF NOT EXISTS idx_call_outcomes_donor ON call_outcomes(donor_id);
            CREATE INDEX IF NOT EXISTS idx_client_donor_notes ON client_donor_notes(client_id, donor_id);
            CREATE INDEX IF NOT EXISTS idx_donor_assignments_client ON donor_assignments(client_id);
            CREATE INDEX IF NOT EXISTS idx_donor_assignments_donor ON donor_assignments(donor_id);
            CREATE INDEX IF NOT EXISTS idx_call_sessions_client ON call_sessions(client_id);
        `)
        migrateDonorsTable()
        ensureColumn('donors', 'first_name', 'first_name TEXT')
        ensureColumn('donors', 'last_name', 'last_name TEXT')
        ensureColumn('donors', 'job_title', 'job_title TEXT')
        ensureColumn('donors', 'street_address', 'street_address TEXT')
        ensureColumn('donors', 'address_line2', 'address_line2 TEXT')
        ensureColumn('donors', 'state', 'state TEXT')
        ensureColumn('donors', 'postal_code', 'postal_code TEXT')
        ensureColumn('donors', 'notes', 'notes TEXT')
        ensureColumn('clients', 'candidate', 'candidate TEXT')
        ensureColumn('clients', 'office', 'office TEXT')
        ensureColumn('clients', 'manager_name', 'manager_name TEXT')
        ensureColumn('clients', 'contact_email', 'contact_email TEXT')
        ensureColumn('clients', 'contact_phone', 'contact_phone TEXT')
        ensureColumn('clients', 'launch_date', 'launch_date TEXT')
        ensureColumn('clients', 'fundraising_goal', 'fundraising_goal REAL')
        ensureColumn('clients', 'notes', 'notes TEXT')
        ensureColumn('clients', 'portal_password', 'portal_password TEXT')
        ensureColumn('clients', 'portal_password_needs_reset', 'portal_password_needs_reset INTEGER DEFAULT 0')
        ensureColumn('giving_history', 'office_sought', 'office_sought TEXT')
        ensureColumn('donor_assignments', 'priority_level', 'priority_level INTEGER DEFAULT 1')
        ensureColumn('donor_assignments', 'is_active', 'is_active BOOLEAN DEFAULT 1')
        ensureColumn('donor_assignments', 'assigned_by', 'assigned_by TEXT')
        ensureColumn('donor_assignments', 'assignment_notes', 'assignment_notes TEXT')
        ensureColumn('donor_assignments', 'custom_ask_amount', 'custom_ask_amount REAL')
        ensureColumn('client_donor_notes', 'note_type', "note_type TEXT NOT NULL DEFAULT 'general'")
        ensureColumn('client_donor_notes', 'note_content', 'note_content TEXT')
        ensureColumn('client_donor_notes', 'is_private', 'is_private BOOLEAN DEFAULT 1')
        ensureColumn('client_donor_notes', 'is_important', 'is_important BOOLEAN DEFAULT 0')
        ensureColumn('client_donor_notes', 'created_at', 'created_at DATETIME DEFAULT CURRENT_TIMESTAMP')
        ensureColumn('client_donor_notes', 'updated_at', 'updated_at DATETIME DEFAULT CURRENT_TIMESTAMP')
        console.log('Enhanced schema applied successfully')
    } catch (error) {
        console.error('Schema enhancement error:', error.message)
    }
}

// Apply enhanced schema
enhanceSchema()

const initializeClientPortalPasswords = () => {
    try {
        const clientsMissingPassword = db.prepare(`
            SELECT id FROM clients
            WHERE portal_password IS NULL OR TRIM(portal_password) = ''
        `).all()

        if (clientsMissingPassword.length) {
            const updateStmt = db.prepare(`
                UPDATE clients
                SET portal_password = ?, portal_password_needs_reset = 1
                WHERE id = ?
            `)
            const applyDefaults = db.transaction((rows) => {
                rows.forEach((row) => {
                    updateStmt.run(hashPassword(DEFAULT_CLIENT_PORTAL_PASSWORD), row.id)
                })
            })
            applyDefaults(clientsMissingPassword)
            console.log(`Initialized temporary portal passwords for ${clientsMissingPassword.length} client(s).`)
        }

        const resetFlagUpdate = db.prepare(`
            UPDATE clients
            SET portal_password_needs_reset = 1
            WHERE portal_password IS NOT NULL
              AND (portal_password_needs_reset IS NULL OR portal_password_needs_reset NOT IN (0, 1))
        `).run()

        if (resetFlagUpdate.changes) {
            console.log(`Marked ${resetFlagUpdate.changes} client(s) to reset their portal password.`)
        }
    } catch (error) {
        console.error('Failed to initialize client portal passwords:', error.message)
    }
}

initializeClientPortalPasswords()

app.post('/api/auth/manager-login', (req, res) => {
    const password = req.body?.password
    if (typeof password !== 'string' || !password.trim()) {
        return res.status(400).json({ error: 'Password required' })
    }

    if (!verifyManagerPassword(password)) {
        return res.status(401).json({ error: 'Invalid credentials' })
    }

    const session = createSession({ role: 'manager' })
    res.json({ token: session.token, expiresAt: session.expires })
})

app.post('/api/auth/client-login', (req, res) => {
    const clientId = req.body?.clientId
    const password = req.body?.password

    if (!clientId) {
        return res.status(400).json({ error: 'clientId required' })
    }

    if (typeof password !== 'string' || !password.trim()) {
        return res.status(400).json({ error: 'Password required' })
    }

    try {
        const client = db.prepare('SELECT id, name, candidate, portal_password, portal_password_needs_reset FROM clients WHERE id = ?').get(clientId)
        if (!client || !client.portal_password) {
            return res.status(401).json({ error: 'Invalid credentials' })
        }

        const usedManagerPassword = verifyManagerPassword(password)
        const hasValidClientPassword = verifyPassword(password, client.portal_password)

        if (!hasValidClientPassword && !usedManagerPassword) {
            return res.status(401).json({ error: 'Invalid credentials' })
        }

        const session = createSession({
            role: 'client',
            clientId: client.id,
            impersonatedByManager: usedManagerPassword,
        })
        const { portal_password, ...clientPayload } = client
        const mustResetPassword = !usedManagerPassword && Boolean(client.portal_password_needs_reset)
        res.json({ token: session.token, expiresAt: session.expires, client: clientPayload, mustResetPassword })
    } catch (error) {
        res.status(500).json({ error: error.message })
    }
})

app.post('/api/auth/logout', (req, res) => {
    const token = extractBearerToken(req)
    destroySession(token)
    res.json({ success: true })
})

app.get('/api/auth/clients', (req, res) => {
    try {
        const clients = db.prepare(`
            SELECT id, name, candidate
            FROM clients
            WHERE portal_password IS NOT NULL AND portal_password <> ''
            ORDER BY COALESCE(NULLIF(name, ''), NULLIF(candidate, ''), CAST(id AS TEXT))
        `).all()
        res.json(
            clients.map((client) => ({
                id: client.id,
                name: client.name,
                candidate: client.candidate,
            }))
        )
    } catch (error) {
        res.status(500).json({ error: error.message })
    }
})

// ==================== MANAGER API ENDPOINTS ====================

// Get manager dashboard overview
app.get('/api/manager/overview', authenticateManager, (req, res) => {
    try {
        const clients = db.prepare(`
            SELECT c.*, 
                   COUNT(DISTINCT da.donor_id) as assigned_donors,
                   COUNT(DISTINCT co.id) as total_calls,
                   COALESCE(SUM(co.pledge_amount), 0) as total_pledged,
                   COALESCE(SUM(co.contribution_amount), 0) as total_raised
            FROM clients c
            LEFT JOIN donor_assignments da ON c.id = da.client_id AND da.is_active = 1
            LEFT JOIN call_outcomes co ON c.id = co.client_id
            GROUP BY c.id
            ORDER BY c.name
        `).all()

        const totalDonors = db.prepare('SELECT COUNT(*) as count FROM donors').get()
        const unassignedDonors = db.prepare(`
            SELECT COUNT(*) as count FROM donors d
            WHERE d.id NOT IN (SELECT DISTINCT donor_id FROM donor_assignments WHERE is_active = 1)
        `).get()

        res.json({
            clients: sanitizeClientCollection(clients),
            statistics: {
                totalDonors: totalDonors.count,
                unassignedDonors: unassignedDonors.count,
                activeClients: clients.length
            }
        })
    } catch (error) {
        res.status(500).json({ error: error.message })
    }
})

// Get all donors for assignment interface
app.get('/api/manager/donors', authenticateManager, (req, res) => {
    try {
        const donors = db.prepare(`
            SELECT d.*,
                   GROUP_CONCAT(c.name) as assigned_clients,
                   GROUP_CONCAT(c.id) as assigned_client_ids,
                   COUNT(da.client_id) as assignment_count
            FROM donors d
            LEFT JOIN donor_assignments da ON d.id = da.donor_id AND da.is_active = 1
            LEFT JOIN clients c ON da.client_id = c.id
            GROUP BY d.id
            ORDER BY d.name
        `).all()

        res.json(donors)
    } catch (error) {
        res.status(500).json({ error: error.message })
    }
})

// Assign donor to client
app.post('/api/manager/assign-donor', authenticateManager, (req, res) => {
    const { clientId, donorId, priority = 1 } = req.body

    const numericClientId = Number(clientId)
    const numericDonorId = Number(donorId)
    if (!Number.isInteger(numericClientId) || !Number.isInteger(numericDonorId)) {
        return res.status(400).json({ error: 'Invalid assignment request' })
    }

    try {
        const donor = db
            .prepare('SELECT exclusive_donor, exclusive_client_id FROM donors WHERE id = ?')
            .get(numericDonorId)
        if (!donor) {
            return res.status(404).json({ error: 'Donor not found' })
        }

        if (donor.exclusive_donor) {
            if (donor.exclusive_client_id && donor.exclusive_client_id !== numericClientId) {
                return res.status(409).json({ error: 'Donor is locked to another campaign' })
            }

            db.prepare(`
                UPDATE donor_assignments
                SET is_active = 0
                WHERE donor_id = ? AND client_id != ?
            `).run(numericDonorId, numericClientId)

            db.prepare(
                'UPDATE donors SET exclusive_client_id = ? WHERE id = ? AND exclusive_client_id IS NULL'
            ).run(numericClientId, numericDonorId)
        }

        const stmt = db.prepare(`
            INSERT INTO donor_assignments (client_id, donor_id, priority_level, assigned_by, is_active)
            VALUES (?, ?, ?, ?, 1)
            ON CONFLICT(client_id, donor_id) DO UPDATE SET
                priority_level = excluded.priority_level,
                assigned_by = excluded.assigned_by,
                is_active = 1
        `)
        const result = stmt.run(numericClientId, numericDonorId, priority, 'manager')

        res.json({ success: true, assignmentId: result.lastInsertRowid })
    } catch (error) {
        res.status(500).json({ error: error.message })
    }
})

// Remove donor assignment
app.delete('/api/manager/assign-donor/:clientId/:donorId', authenticateManager, (req, res) => {
    const { clientId, donorId } = req.params

    try {
        const numericClientId = Number(clientId)
        const numericDonorId = Number(donorId)
        if (!Number.isInteger(numericClientId) || !Number.isInteger(numericDonorId)) {
            return res.status(400).json({ error: 'Invalid assignment request' })
        }

        const donor = db
            .prepare('SELECT exclusive_donor, exclusive_client_id FROM donors WHERE id = ?')
            .get(numericDonorId)
        if (donor && donor.exclusive_donor && donor.exclusive_client_id === numericClientId) {
            return res.status(409).json({ error: 'Exclusive donors cannot be removed from their locked campaign' })
        }

        const stmt = db.prepare(`
            UPDATE donor_assignments
            SET is_active = 0
            WHERE client_id = ? AND donor_id = ?
        `)
        stmt.run(numericClientId, numericDonorId)

        res.json({ success: true })
    } catch (error) {
        res.status(500).json({ error: error.message })
    }
})

// Bulk assign donors to client
app.post('/api/manager/bulk-assign', authenticateManager, (req, res) => {
    const { clientId, donorIds, priority = 1 } = req.body

    try {
        const numericClientId = Number(clientId)
        if (!Number.isInteger(numericClientId)) {
            return res.status(400).json({ error: 'Invalid assignment request' })
        }

        const uniqueDonorIds = Array.isArray(donorIds) ? donorIds : []
        const numericDonorIds = uniqueDonorIds
            .map((value) => Number(value))
            .filter((value) => Number.isInteger(value))
        if (!numericDonorIds.length) {
            return res.status(400).json({ error: 'No donors selected for assignment' })
        }

        for (const donorId of numericDonorIds) {
            const donor = db
                .prepare('SELECT exclusive_donor, exclusive_client_id FROM donors WHERE id = ?')
                .get(donorId)
            if (!donor) {
                return res.status(404).json({ error: `Donor ${donorId} not found` })
            }
            if (donor.exclusive_donor) {
                if (donor.exclusive_client_id && donor.exclusive_client_id !== numericClientId) {
                    return res
                        .status(409)
                        .json({ error: 'One or more donors are locked to another campaign' })
                }
                db.prepare(
                    'UPDATE donor_assignments SET is_active = 0 WHERE donor_id = ? AND client_id != ?'
                ).run(donorId, numericClientId)
                db.prepare(
                    'UPDATE donors SET exclusive_client_id = ? WHERE id = ? AND exclusive_client_id IS NULL'
                ).run(numericClientId, donorId)
            }
        }

        const stmt = db.prepare(`
            INSERT INTO donor_assignments (client_id, donor_id, priority_level, assigned_by, is_active)
            VALUES (?, ?, ?, ?, 1)
            ON CONFLICT(client_id, donor_id) DO UPDATE SET
                priority_level = excluded.priority_level,
                assigned_by = excluded.assigned_by,
                is_active = 1
        `)

        const transaction = db.transaction(() => {
            numericDonorIds.forEach(donorId => {
                stmt.run(numericClientId, donorId, priority, 'manager')
            })
        })

        transaction()
        res.json({ success: true, assigned: numericDonorIds.length })
    } catch (error) {
        res.status(500).json({ error: error.message })
    }
})

app.post('/api/manager/donors/upload', authenticateManager, upload.single('file'), (req, res) => {
    if (!req.file || !req.file.buffer || !req.file.buffer.length) {
        return res.status(400).json({ error: 'Upload a CSV or Excel file to import donors.' })
    }

    try {
        const workbook = xlsx.read(req.file.buffer, { type: 'buffer' })
        const [firstSheetName] = workbook.SheetNames
        if (!firstSheetName) {
            return res.status(400).json({ error: 'The uploaded file does not contain any worksheets.' })
        }

        const sheet = workbook.Sheets[firstSheetName]
        const rows = xlsx.utils.sheet_to_json(sheet, { defval: '', raw: false })
        if (!rows.length) {
            return res.status(400).json({ error: 'The uploaded file does not include any donor rows.' })
        }

        const fallbackClientId = parseInteger(req.body && req.body.clientId)
        const clients = db.prepare('SELECT id, name, candidate FROM clients').all()
        const clientLookup = buildClientLookup(clients)

        const unknownColumns = new Set()
        const parsedRows = rows.map((row, index) => {
            const normalizedRow = {}
            const contributionMap = new Map()
            Object.entries(row).forEach(([key, value]) => {
                if (!key) return
                const normalizedKey = normalizeColumnName(key)
                if (!normalizedKey) return

                const contributionField = identifyContributionField(normalizedKey)
                if (contributionField) {
                    const existing = contributionMap.get(contributionField.slot) || {}
                    existing[contributionField.field] = value
                    contributionMap.set(contributionField.slot, existing)
                    return
                }

                const mappedColumn = DONOR_COLUMN_MAP.get(normalizedKey)
                if (!mappedColumn) {
                    unknownColumns.add(key)
                    return
                }
                normalizedRow[mappedColumn] = value
            })

            const contributions = Array.from(contributionMap.entries())
                .sort((a, b) => {
                    const rank = (slot) => {
                        if (slot === 'default') return 0
                        const numeric = Number(slot)
                        return Number.isFinite(numeric) ? numeric : Number.MAX_SAFE_INTEGER
                    }
                    return rank(a[0]) - rank(b[0])
                })
                .map(([, entry]) => entry)

            return { rowNumber: index + 2, values: normalizedRow, contributions }
        })

        const summary = {
            totalRows: rows.length,
            inserted: 0,
            updated: 0,
            skipped: 0,
            ignoredColumns: Array.from(unknownColumns).sort(),
            errorDetails: [],
            assigned: 0,
            unassigned: 0,
            contributionsAdded: 0,
            contributionsSkipped: 0,
            contributionErrors: 0,
        }

        const insertStmt = db.prepare(`
            INSERT INTO donors (
                client_id, name, first_name, last_name, phone, email,
                street_address, address_line2, city, state, postal_code,
                employer, occupation, job_title, tags, suggested_ask, last_gift_note,
                notes, bio, photo_url
            ) VALUES (
                @client_id, @name, @first_name, @last_name, @phone, @email,
                @street_address, @address_line2, @city, @state, @postal_code,
                @employer, @occupation, @job_title, @tags, @suggested_ask, @last_gift_note,
                @notes, @bio, @photo_url
            )
        `)

        const updateStmt = db.prepare(`
            UPDATE donors
            SET client_id = COALESCE(@client_id, client_id),
                name = @name,
                first_name = COALESCE(@first_name, first_name),
                last_name = COALESCE(@last_name, last_name),
                phone = COALESCE(@phone, phone),
                email = COALESCE(@email, email),
                street_address = COALESCE(@street_address, street_address),
                address_line2 = COALESCE(@address_line2, address_line2),
                city = COALESCE(@city, city),
                state = COALESCE(@state, state),
                postal_code = COALESCE(@postal_code, postal_code),
                employer = COALESCE(@employer, employer),
                occupation = COALESCE(@occupation, occupation),
                job_title = COALESCE(@job_title, job_title),
                tags = COALESCE(@tags, tags),
                suggested_ask = COALESCE(@suggested_ask, suggested_ask),
                last_gift_note = COALESCE(@last_gift_note, last_gift_note),
                notes = COALESCE(@notes, notes),
                bio = COALESCE(@bio, bio),
                photo_url = COALESCE(@photo_url, photo_url)
            WHERE id = @id
        `)

        const getDonorById = db.prepare('SELECT id FROM donors WHERE id = ?')
        const assignStmt = db.prepare(`
            INSERT INTO donor_assignments (client_id, donor_id, assigned_by, is_active)
            VALUES (?, ?, ?, 1)
            ON CONFLICT(client_id, donor_id)
            DO UPDATE SET
                is_active = 1,
                assigned_by = excluded.assigned_by,
                assigned_date = CURRENT_TIMESTAMP
        `)

        const findContributionStmt = db.prepare(`
            SELECT id FROM giving_history
            WHERE donor_id = ? AND year = ? AND candidate = ? AND amount = ?
              AND COALESCE(office_sought, '') = COALESCE(?, '')
            LIMIT 1
        `)

        const insertContributionStmt = db.prepare(`
            INSERT INTO giving_history (donor_id, year, candidate, office_sought, amount)
            VALUES (?, ?, ?, ?, ?)
        `)

        const applyRows = db.transaction((entries) => {
            entries.forEach(({ rowNumber, values, contributions }) => {
                const transformed = transformDonorRow(values, fallbackClientId, clientLookup)
                if (!transformed || transformed.error) {
                    summary.skipped += 1
                    summary.errorDetails.push(`Row ${rowNumber}: ${transformed?.error || 'Unable to parse donor record.'}`)
                    return
                }

                const { donor, donorId, clientId } = transformed
                const contributionResult = transformContributionRows(contributions)
                contributionResult.errors.forEach((error) => {
                    summary.contributionErrors += 1
                    summary.errorDetails.push(`Row ${rowNumber}: ${error}`)
                })
                let finalDonorId = donorId

                try {
                    if (donorId) {
                        const existing = getDonorById.get(donorId)
                        if (existing) {
                            updateStmt.run({ ...donor, id: donorId })
                            finalDonorId = donorId
                            summary.updated += 1
                        } else {
                            const result = insertStmt.run(donor)
                            finalDonorId = result.lastInsertRowid
                            summary.inserted += 1
                        }
                    } else {
                        const result = insertStmt.run(donor)
                        finalDonorId = result.lastInsertRowid
                        summary.inserted += 1
                    }

                    if (clientId) {
                        assignStmt.run(clientId, finalDonorId, BULK_UPLOAD_ACTOR)
                        summary.assigned += 1
                    } else {
                        summary.unassigned += 1
                    }

                    const seenContributions = new Set()
                    contributionResult.entries.forEach((entry) => {
                        const officeKey = entry.officeSought ? entry.officeSought.toLowerCase() : ''
                        const key = `${entry.year}|${entry.candidate.toLowerCase()}|${entry.amount}|${officeKey}`
                        if (seenContributions.has(key)) {
                            summary.contributionsSkipped += 1
                            return
                        }
                        seenContributions.add(key)

                        const existingContribution = findContributionStmt.get(
                            finalDonorId,
                            entry.year,
                            entry.candidate,
                            entry.amount,
                            entry.officeSought || null
                        )
                        if (existingContribution) {
                            summary.contributionsSkipped += 1
                            return
                        }

                        insertContributionStmt.run(
                            finalDonorId,
                            entry.year,
                            entry.candidate,
                            entry.officeSought || null,
                            entry.amount
                        )
                        summary.contributionsAdded += 1
                    })
                } catch (error) {
                    summary.skipped += 1
                    summary.errorDetails.push(`Row ${rowNumber}: ${error.message}`)
                }
            })
        })

        applyRows(parsedRows)

        res.json({
            success: true,
                summary: {
                    totalRows: summary.totalRows,
                    inserted: summary.inserted,
                    updated: summary.updated,
                    skipped: summary.skipped,
                    assigned: summary.assigned,
                    unassigned: summary.unassigned,
                    contributionsAdded: summary.contributionsAdded,
                    contributionsSkipped: summary.contributionsSkipped,
                    contributionErrors: summary.contributionErrors,
                    ignoredColumns: summary.ignoredColumns,
                    errorCount: summary.errorDetails.length,
                    errors: summary.errorDetails.slice(0, 20),
                },
            })
    } catch (error) {
        res.status(500).json({ error: error.message })
    }
})

class ClientDonorAccessError extends Error {
    constructor(status, message) {
        super(message)
        this.name = 'ClientDonorAccessError'
        this.status = status
    }
}

const findActiveClientDonorStmt = db.prepare(`
    SELECT d.*
    FROM donor_assignments da
    JOIN donors d ON d.id = da.donor_id
    WHERE da.client_id = ? AND da.donor_id = ? AND da.is_active = 1
    LIMIT 1
`)

const findDonorByIdStmt = db.prepare('SELECT id FROM donors WHERE id = ? LIMIT 1')

const ensureClientHasDonor = (clientId, donorId) => {
    const donor = findActiveClientDonorStmt.get(clientId, donorId)
    if (donor) {
        return donor
    }

    const donorExists = findDonorByIdStmt.get(donorId)
    if (!donorExists) {
        throw new ClientDonorAccessError(404, 'Donor not found')
    }

    throw new ClientDonorAccessError(403, 'Donor not assigned to client')
}

// ==================== CLIENT API ENDPOINTS ====================

// Get client's assigned donors
app.get('/api/client/:clientId/donors', authenticateClient, (req, res) => {
    const { clientId } = req.params

    if (!clientMatchesSession(req.authenticatedClientId, clientId)) {
        return res.status(403).json({ error: 'Forbidden' })
    }

    try {
        const donors = db.prepare(`
            SELECT d.*, da.priority_level, da.assigned_date,
                   COALESCE(co.status, 'Not Contacted') as last_call_status,
                   co.call_date as last_call_date,
                   co.follow_up_date,
                   COUNT(co2.id) as total_calls
            FROM donors d
            JOIN donor_assignments da ON d.id = da.donor_id
            LEFT JOIN call_outcomes co ON d.id = co.donor_id AND co.client_id = da.client_id
            LEFT JOIN call_outcomes co2 ON d.id = co2.donor_id AND co2.client_id = da.client_id
            WHERE da.client_id = ? AND da.is_active = 1
            AND (co.id IS NULL OR co.id = (
                SELECT id FROM call_outcomes co3 
                WHERE co3.donor_id = d.id AND co3.client_id = da.client_id 
                ORDER BY call_date DESC LIMIT 1
            ))
            GROUP BY d.id, da.priority_level, da.assigned_date, co.status, co.call_date, co.follow_up_date
            ORDER BY da.priority_level DESC, da.assigned_date ASC
        `).all(clientId)

        res.json(donors)
    } catch (error) {
        res.status(500).json({ error: error.message })
    }
})

// Get client-specific donor details with research and notes
app.get('/api/client/:clientId/donor/:donorId', authenticateClient, (req, res) => {
    const { clientId, donorId } = req.params

    if (!clientMatchesSession(req.authenticatedClientId, clientId)) {
        return res.status(403).json({ error: 'Forbidden' })
    }

    try {
        const donor = ensureClientHasDonor(clientId, donorId)

        // Get client-specific research
        const research = db.prepare(`
            SELECT research_category, research_content, updated_at
            FROM client_donor_research
            WHERE client_id = ? AND donor_id = ?
        `).all(clientId, donorId)

        // Get client-specific notes
        const notes = db.prepare(`
            SELECT note_type, note_content, created_at, updated_at
            FROM client_donor_notes 
            WHERE client_id = ? AND donor_id = ?
            ORDER BY created_at DESC
        `).all(clientId, donorId)

        // Get call history for this client-donor pair
        const callHistory = db.prepare(`
            SELECT * FROM call_outcomes 
            WHERE client_id = ? AND donor_id = ?
            ORDER BY call_date DESC
        `).all(clientId, donorId)

        // Get giving history
        const givingHistory = db.prepare(`
            SELECT * FROM giving_history 
            WHERE donor_id = ?
            ORDER BY year DESC
        `).all(donorId)

        res.json({
            ...donor,
            research,
            notes,
            callHistory,
            givingHistory
        })
    } catch (error) {
        if (error instanceof ClientDonorAccessError) {
            return res.status(error.status).json({ error: error.message })
        }
        res.status(500).json({ error: error.message })
    }
})

// Record call outcome
app.post('/api/client/:clientId/call-outcome', authenticateClient, (req, res) => {
    const { clientId } = req.params

    if (!clientMatchesSession(req.authenticatedClientId, clientId)) {
        return res.status(403).json({ error: 'Forbidden' })
    }
    const {
        donorId,
        status,
        outcomeNotes,
        followUpDate,
        pledgeAmount,
        contributionAmount,
        nextAction,
        callDuration,
        callQuality
    } = req.body

    try {
        ensureClientHasDonor(clientId, donorId)
    } catch (error) {
        if (error instanceof ClientDonorAccessError) {
            return res.status(error.status).json({ error: error.message })
        }
        return res.status(500).json({ error: error.message })
    }

    try {
        const stmt = db.prepare(`
            INSERT INTO call_outcomes (
                client_id, donor_id, status, outcome_notes, follow_up_date,
                pledge_amount, contribution_amount, next_action, call_duration, call_quality
            ) VALUES (?, ?, ?, ?, ?, ?, ?, ?, ?, ?)
        `)

        const result = stmt.run(
            clientId, donorId, status, outcomeNotes, followUpDate,
            pledgeAmount, contributionAmount, nextAction, callDuration, callQuality
        )

        res.json({ success: true, outcomeId: result.lastInsertRowid })
    } catch (error) {
        res.status(500).json({ error: error.message })
    }
})

// Add/update client-specific donor research
app.post('/api/client/:clientId/donor/:donorId/research', authenticateClient, (req, res) => {
    const { clientId, donorId } = req.params

    if (!clientMatchesSession(req.authenticatedClientId, clientId)) {
        return res.status(403).json({ error: 'Forbidden' })
    }
    const { category, content } = req.body

    try {
        ensureClientHasDonor(clientId, donorId)
    } catch (error) {
        if (error instanceof ClientDonorAccessError) {
            return res.status(error.status).json({ error: error.message })
        }
        return res.status(500).json({ error: error.message })
    }

    try {
        const stmt = db.prepare(`
            INSERT OR REPLACE INTO client_donor_research
            (client_id, donor_id, research_category, research_content, updated_at)
            VALUES (?, ?, ?, ?, CURRENT_TIMESTAMP)
        `)

        const result = stmt.run(clientId, donorId, category, content)
        res.json({ success: true, researchId: result.lastInsertRowid })
    } catch (error) {
        res.status(500).json({ error: error.message })
    }
})

// Add client-specific donor note
app.post('/api/client/:clientId/donor/:donorId/notes', authenticateClient, (req, res) => {
    const { clientId, donorId } = req.params

    if (!clientMatchesSession(req.authenticatedClientId, clientId)) {
        return res.status(403).json({ error: 'Forbidden' })
    }
    const { noteType, noteContent, isPrivate = true } = req.body

    try {
        ensureClientHasDonor(clientId, donorId)
    } catch (error) {
        if (error instanceof ClientDonorAccessError) {
            return res.status(error.status).json({ error: error.message })
        }
        return res.status(500).json({ error: error.message })
    }

    try {
        const stmt = db.prepare(`
            INSERT INTO client_donor_notes (client_id, donor_id, note_type, note_content, is_private)
            VALUES (?, ?, ?, ?, ?)
        `)

        const result = stmt.run(clientId, donorId, noteType, noteContent, isPrivate)
        res.json({ success: true, noteId: result.lastInsertRowid })
    } catch (error) {
        res.status(500).json({ error: error.message })
    }
})

app.post('/api/client/:clientId/password', authenticateClient, (req, res) => {
    const { clientId } = req.params

    if (!clientMatchesSession(req.authenticatedClientId, clientId)) {
        return res.status(403).json({ error: 'Forbidden' })
    }

    const { newPassword, currentPassword, requireChange = false } = req.body || {}

    if (typeof newPassword !== 'string' || newPassword.trim().length < 6) {
        return res.status(400).json({ error: 'New password must be at least 6 characters.' })
    }

    try {
        const existing = db.prepare('SELECT portal_password FROM clients WHERE id = ?').get(clientId)
        if (!existing) {
            return res.status(404).json({ error: 'Client not found' })
        }

        if (!req.isManagerSession) {
            if (typeof currentPassword !== 'string' || !verifyPassword(currentPassword, existing.portal_password)) {
                return res.status(401).json({ error: 'Current password is incorrect.' })
            }
        }

        const updated = db.prepare(`
            UPDATE clients
            SET portal_password = ?, portal_password_needs_reset = ?
            WHERE id = ?
        `)

        updated.run(
            hashPassword(newPassword.trim()),
            requireChange ? 1 : 0,
            clientId
        )

        res.json({ success: true })
    } catch (error) {
        res.status(500).json({ error: error.message })
    }
})

// Start call session
app.post('/api/client/:clientId/start-session', authenticateClient, (req, res) => {
    const { clientId } = req.params

    if (!clientMatchesSession(req.authenticatedClientId, clientId)) {
        return res.status(403).json({ error: 'Forbidden' })
    }

    try {
        const stmt = db.prepare(`
            INSERT INTO call_sessions (client_id, session_start)
            VALUES (?, CURRENT_TIMESTAMP)
        `)

        const result = stmt.run(clientId)
        res.json({ success: true, sessionId: result.lastInsertRowid })
    } catch (error) {
        res.status(500).json({ error: error.message })
    }
})

// End call session
app.put('/api/client/:clientId/end-session/:sessionId', authenticateClient, (req, res) => {
    const { clientId, sessionId } = req.params

    if (!clientMatchesSession(req.authenticatedClientId, clientId)) {
        return res.status(403).json({ error: 'Forbidden' })
    }
    const { callsAttempted, callsCompleted, totalPledged, sessionNotes } = req.body

    try {
        const stmt = db.prepare(`
            UPDATE call_sessions 
            SET session_end = CURRENT_TIMESTAMP, calls_attempted = ?, 
                calls_completed = ?, total_pledged = ?, session_notes = ?
            WHERE id = ? AND client_id = ?
        `)

        stmt.run(callsAttempted, callsCompleted, totalPledged, sessionNotes, sessionId, clientId)
        res.json({ success: true })
    } catch (error) {
        res.status(500).json({ error: error.message })
    }
})

// ==================== EXISTING ENDPOINTS (Enhanced) ====================

// Get clients
app.get('/api/clients', authenticateManager, (req, res) => {
    try {
        const clients = db.prepare(`
            SELECT c.*, 
                   COUNT(DISTINCT da.donor_id) as assigned_donors
            FROM clients c
            LEFT JOIN donor_assignments da ON c.id = da.client_id AND da.is_active = 1
            GROUP BY c.id
            ORDER BY c.name
        `).all()
        res.json(sanitizeClientCollection(clients))
    } catch (error) {
        res.status(500).json({ error: error.message })
    }
})

const sanitizeClientField = (value) => {
    if (value === null || value === undefined) return null
    const trimmed = String(value).trim()
    return trimmed ? trimmed : null
}

const resolveFundraisingGoal = (input) => {
    if (input === null || input === undefined || input === '') {
        return { value: null, error: null }
    }
    const numericGoal = Number(input)
    if (Number.isNaN(numericGoal)) {
        return { value: null, error: 'fundraisingGoal must be numeric' }
    }
    return { value: numericGoal, error: null }
}

// Create client
app.post('/api/clients', authenticateManager, (req, res) => {
    const payload = req.body || {}

    const name = sanitizeClientField(payload.name)
    if (!name) return res.status(400).json({ error: 'name required' })

    const candidate = sanitizeClientField(payload.candidate)
    const office = sanitizeClientField(payload.office)
    const managerName = sanitizeClientField(payload.managerName ?? payload.manager_name)
    const contactEmail = sanitizeClientField(payload.contactEmail ?? payload.contact_email)
    const contactPhone = sanitizeClientField(payload.contactPhone ?? payload.contact_phone)
    const launchDate = sanitizeClientField(payload.launchDate ?? payload.launch_date)
    const notes = sanitizeClientField(payload.notes)
    const portalPasswordHash = hashPassword(DEFAULT_CLIENT_PORTAL_PASSWORD)

    const goalInput = payload.fundraisingGoal ?? payload.fundraising_goal
    const { value: fundraisingGoal, error: goalError } = resolveFundraisingGoal(goalInput)
    if (goalError) {
        return res.status(400).json({ error: goalError })
    }

    try {
        const stmt = db.prepare(`
            INSERT INTO clients(
                name,
                candidate,
                office,
                manager_name,
                contact_email,
                contact_phone,
                launch_date,
                fundraising_goal,
                notes,
                portal_password,
                portal_password_needs_reset
            )
            VALUES (?, ?, ?, ?, ?, ?, ?, ?, ?, ?, 1)
        `)
        const result = stmt.run(
            name,
            candidate,
            office,
            managerName,
            contactEmail,
            contactPhone,
            launchDate,
            fundraisingGoal,
            notes,
            portalPasswordHash
        )
        res.json({ id: result.lastInsertRowid })
    } catch (error) {
        res.status(500).json({ error: error.message })
    }
})

// Update client
app.put('/api/clients/:clientId', authenticateManager, (req, res) => {
    const clientId = req.params.clientId
    const payload = req.body || {}

    const existing = db.prepare('SELECT id FROM clients WHERE id = ?').get(clientId)
    if (!existing) {
        return res.status(404).json({ error: 'Client not found' })
    }

    const name = sanitizeClientField(payload.name)
    if (!name) {
        return res.status(400).json({ error: 'name required' })
    }

    const candidate = sanitizeClientField(payload.candidate)
    const office = sanitizeClientField(payload.office)
    const managerName = sanitizeClientField(payload.managerName ?? payload.manager_name)
    const contactEmail = sanitizeClientField(payload.contactEmail ?? payload.contact_email)
    const contactPhone = sanitizeClientField(payload.contactPhone ?? payload.contact_phone)
    const launchDate = sanitizeClientField(payload.launchDate ?? payload.launch_date)
    const notes = sanitizeClientField(payload.notes)
    const portalPasswordInput = typeof payload.portalPassword === 'string' ? payload.portalPassword.trim() : ''
    const resetPortalPassword = payload.resetPortalPassword === true
    const shouldUpdatePortalPassword = resetPortalPassword || Boolean(portalPasswordInput)
    let portalPasswordHash = null
    let portalPasswordNeedsReset = null

    if (shouldUpdatePortalPassword) {
        if (resetPortalPassword || !portalPasswordInput) {
            portalPasswordHash = hashPassword(DEFAULT_CLIENT_PORTAL_PASSWORD)
            portalPasswordNeedsReset = 1
        } else {
            portalPasswordHash = hashPassword(portalPasswordInput)
            portalPasswordNeedsReset = payload.requirePasswordReset === true ? 1 : 0
        }
    }

    const goalInput = payload.fundraisingGoal ?? payload.fundraising_goal
    const { value: fundraisingGoal, error: goalError } = resolveFundraisingGoal(goalInput)
    if (goalError) {
        return res.status(400).json({ error: goalError })
    }

    try {
        const sql = `
            UPDATE clients
            SET name = ?,
                candidate = ?,
                office = ?,
                manager_name = ?,
                contact_email = ?,
                contact_phone = ?,
                launch_date = ?,
                fundraising_goal = ?,
                notes = ?${shouldUpdatePortalPassword ? ', portal_password = ?, portal_password_needs_reset = ?' : ''}
            WHERE id = ?
        `

        const params = [
            name,
            candidate,
            office,
            managerName,
            contactEmail,
            contactPhone,
            launchDate,
            fundraisingGoal,
            notes,
        ]

        if (shouldUpdatePortalPassword) {
            params.push(portalPasswordHash, portalPasswordNeedsReset)
        }

        params.push(clientId)

        const stmt = db.prepare(sql)
        stmt.run(...params)

        res.json({ success: true })
    } catch (error) {
        res.status(500).json({ error: error.message })
    }
})

app.delete('/api/clients/:clientId', authenticateManager, (req, res) => {
    const clientId = Number(req.params.clientId)
    if (!Number.isInteger(clientId) || clientId <= 0) {
        return res.status(400).json({ error: 'Invalid client id' })
    }

    try {
        const existing = db.prepare('SELECT id FROM clients WHERE id = ?').get(clientId)
        if (!existing) {
            return res.status(404).json({ error: 'Client not found' })
        }

        const removeClient = db.transaction((id) => {
            deleteFromTableIfExists('donor_assignments', 'WHERE client_id = ?', [id])
            deleteFromTableIfExists('client_donor_research', 'WHERE client_id = ?', [id])
            deleteFromTableIfExists('client_donor_notes', 'WHERE client_id = ?', [id])
            deleteFromTableIfExists('call_outcomes', 'WHERE client_id = ?', [id])
            deleteFromTableIfExists('call_sessions', 'WHERE client_id = ?', [id])
<<<<<<< HEAD
            deleteFromTableIfExists('donors', 'WHERE client_id = ?', [id])
=======
>>>>>>> 1c9b76b4
            db.prepare('DELETE FROM clients WHERE id = ?').run(id)
        })

        removeClient(clientId)
        res.json({ success: true })
    } catch (error) {
        res.status(500).json({ error: error.message })
    }
})

// Enhanced donors endpoint with assignment info
app.get('/api/clients/:clientId/donors-legacy', authenticateManager, (req, res) => {
    try {
        const stmt = db.prepare(`
            SELECT d.*, da.assigned_date, da.priority_level
            FROM donors d
            JOIN donor_assignments da ON d.id = da.donor_id
            WHERE da.client_id = ? AND da.is_active = 1
            ORDER BY da.priority_level DESC, d.created_at DESC
        `)
        res.json(stmt.all(req.params.clientId))
    } catch (error) {
        res.status(500).json({ error: error.message })
    }
})

// Create donor
app.post('/api/clients/:clientId/donors', authenticateManager, (req, res) => {
    const c = req.params.clientId
    const d = req.body || {}
    if (!d.name) return res.status(400).json({ error: 'name required' })

    try {
        const donorStmt = db.prepare(`
            INSERT INTO donors(
                name, phone, email, street_address, address_line2, city, state, postal_code,
                employer, occupation, job_title, bio, photo_url, tags, suggested_ask, last_gift_note
            )
            VALUES (?,?,?,?,?,?,?,?,?,?,?,?,?,?,?,?)
        `)
        const street = cleanString(d.street_address ?? d.street)
        const addressLine2 = cleanString(d.address_line2 ?? d.addressLine2)
        const city = cleanString(d.city)
        const state = cleanString(d.state ?? d.region)
        const postal = cleanString(d.postal_code ?? d.postalCode)
        const donorResult = donorStmt.run(
            d.name,
            d.phone,
            d.email,
            street,
            addressLine2,
            city,
            state,
            postal,
            d.employer,
            d.occupation,
            d.job_title || d.title || null,
            d.bio, d.photo_url, d.tags, d.suggested_ask, d.last_gift_note
        )

        // Auto-assign to the client
        const assignStmt = db.prepare(`
            INSERT INTO donor_assignments (client_id, donor_id, assigned_by)
            VALUES (?, ?, ?)
        `)
        assignStmt.run(c, donorResult.lastInsertRowid, 'auto-assign')

        res.json({ id: donorResult.lastInsertRowid })
    } catch (error) {
        res.status(500).json({ error: error.message })
    }
})

app.delete('/api/donors/:donorId', authenticateManager, (req, res) => {
    const donorId = Number(req.params.donorId)
    if (!Number.isInteger(donorId) || donorId <= 0) {
        return res.status(400).json({ error: 'Invalid donor id' })
    }

    try {
        const existing = db.prepare('SELECT id FROM donors WHERE id = ?').get(donorId)
        if (!existing) {
            return res.status(404).json({ error: 'Donor not found' })
        }

        const removeDonor = db.transaction((id) => {
            deleteFromTableIfExists('donor_assignments', 'WHERE donor_id = ?', [id])
            deleteFromTableIfExists('client_donor_research', 'WHERE donor_id = ?', [id])
            deleteFromTableIfExists('client_donor_notes', 'WHERE donor_id = ?', [id])
            deleteFromTableIfExists('call_outcomes', 'WHERE donor_id = ?', [id])
            deleteFromTableIfExists('giving_history', 'WHERE donor_id = ?', [id])
            deleteFromTableIfExists('interactions', 'WHERE donor_id = ?', [id])
            db.prepare('DELETE FROM donors WHERE id = ?').run(id)
        })

        removeDonor(donorId)
        res.json({ success: true })
    } catch (error) {
        res.status(500).json({ error: error.message })
    }
})

app.get('/api/donors/:donorId', authenticateManager, (req, res) => {
    const donorId = req.params.donorId

    try {
        const donor = getDonorDetail(donorId)
        if (!donor) {
            return res.status(404).json({ error: 'Donor not found' })
        }

        res.json(donor)
    } catch (error) {
        res.status(500).json({ error: error.message })
    }
})

app.post('/api/donors', authenticateManager, (req, res) => {
    const payload = req.body || {}
    const assignedClientIds = Array.isArray(payload.assignedClientIds)
        ? payload.assignedClientIds.filter((id) => id !== undefined && id !== null)
        : []

    if (!payload.firstName && !payload.lastName && !payload.name) {
        return res.status(400).json({ error: 'Donor name is required' })
    }

    if (!assignedClientIds.length) {
        return res.status(400).json({ error: 'At least one client assignment is required' })
    }

    let numericClientIds = assignedClientIds
        .map((value) => Number(value))
        .filter((value) => Number.isInteger(value) && value > 0)
    if (!numericClientIds.length) {
        return res.status(400).json({ error: 'Assigned clients are invalid' })
    }

    const exclusiveDonor = Boolean(parseBooleanFlag(payload.exclusiveDonor, { defaultValue: false }))

    let exclusiveClientId = null
    const exclusiveClientInput =
        payload.exclusiveClientId ?? payload.exclusiveClient ?? payload.exclusive_client_id
    if (exclusiveClientInput !== undefined && exclusiveClientInput !== null && exclusiveClientInput !== '') {
        const parsedExclusive = parseInteger(exclusiveClientInput)
        if (parsedExclusive === null) {
            return res.status(400).json({ error: 'Exclusive donor assignment is invalid' })
        }
        exclusiveClientId = parsedExclusive
    }

    if (exclusiveDonor) {
        const fallbackExclusiveId = exclusiveClientId ?? (numericClientIds.length ? numericClientIds[0] : null)
        if (!fallbackExclusiveId) {
            return res.status(400).json({ error: 'Exclusive donors must be assigned to a single client' })
        }
        exclusiveClientId = fallbackExclusiveId
        numericClientIds = [exclusiveClientId]
    }

    if (!exclusiveDonor) {
        exclusiveClientId = null
    }

    const ownerClientId = exclusiveDonor ? exclusiveClientId : numericClientIds[0]
    const name = payload.name || `${payload.firstName || ''} ${payload.lastName || ''}`.trim()

    try {
        const stmt = db.prepare(`
            INSERT INTO donors (
                client_id, exclusive_donor, exclusive_client_id,
                name, first_name, last_name, phone, email,
                street_address, address_line2, city, state, postal_code,
                employer, occupation, job_title, tags, suggested_ask, last_gift_note,
                notes, bio, photo_url
            ) VALUES (
                ?, ?, ?,
                ?, ?, ?, ?, ?,
                ?, ?, ?, ?, ?,
                ?, ?, ?, ?, ?, ?,
                ?, ?, ?
            )
        `)

        const street = cleanString(payload.street ?? payload.streetAddress)
        const addressLine2 = cleanString(payload.addressLine2)
        const city = cleanString(payload.city)
        const state = cleanString(payload.state)
        const postal = cleanString(payload.postalCode ?? payload.postal)

        const result = stmt.run(
            ownerClientId,
            exclusiveDonor ? 1 : 0,
            exclusiveClientId,
            name,
            payload.firstName || null,
            payload.lastName || null,
            payload.phone || null,
            payload.email || null,
            street,
            addressLine2,
            city,
            state,
            postal,
            payload.company || null,
            payload.industry || null,
            payload.title || payload.jobTitle || null,
            payload.tags || null,
            payload.ask !== undefined && payload.ask !== null && payload.ask !== '' ? Number(payload.ask) : null,
            payload.lastGift || null,
            payload.notes || null,
            payload.biography || null,
            payload.pictureUrl || null
        )

        const donorId = result.lastInsertRowid

        const assignStmt = db.prepare(`
            INSERT OR REPLACE INTO donor_assignments (client_id, donor_id, assigned_by, is_active)
            VALUES (?, ?, ?, 1)
        `)
        const assignTransaction = db.transaction((clientIds) => {
            clientIds.forEach((clientId) => {
                assignStmt.run(clientId, donorId, payload.createdBy || 'donor-editor')
            })
        })
        assignTransaction(numericClientIds)

        const historyEntries = Array.isArray(payload.history) ? payload.history : []
        if (historyEntries.length) {
            const historyStmt = db.prepare(`
                INSERT INTO giving_history (donor_id, year, candidate, office_sought, amount)
                VALUES (?, ?, ?, ?, ?)
            `)
            const historyTransaction = db.transaction((entries) => {
                entries.forEach((entry) => {
                    if (!entry) return
                    const year = Number(entry.year)
                    const candidate = entry.candidate ? String(entry.candidate) : ''
                    const officeSought = entry.officeSought || entry.office_sought || ''
                    const amount = entry.amount === null || entry.amount === undefined || entry.amount === ''
                        ? null
                        : Number(entry.amount)
                    if (!candidate || Number.isNaN(year) || amount === null || Number.isNaN(amount)) {
                        return
                    }
                    historyStmt.run(donorId, year, candidate, officeSought || null, amount)
                })
            })
            historyTransaction(historyEntries)
        }

        const donor = getDonorDetail(donorId)
        res.status(201).json(donor)
    } catch (error) {
        res.status(500).json({ error: error.message })
    }
})

app.put('/api/donors/:donorId', authenticateManager, (req, res) => {
    const donorId = req.params.donorId
    const payload = req.body || {}

    try {
        const existing = db.prepare('SELECT * FROM donors WHERE id = ?').get(donorId)
        if (!existing) {
            return res.status(404).json({ error: 'Donor not found' })
        }

        const firstName = payload.firstName ?? existing.first_name
        const lastName = payload.lastName ?? existing.last_name
        const name = payload.name || `${firstName || ''} ${lastName || ''}`.trim() || existing.name
        const suggestedAsk =
            payload.ask === null || payload.ask === undefined || payload.ask === ''
                ? null
                : Number(payload.ask)
        const jobTitle = payload.title ?? payload.jobTitle ?? existing.job_title
        const streetInput = payload.street ?? payload.streetAddress
        const addressLine2Input = payload.addressLine2
        const cityValue = payload.city === undefined ? existing.city : cleanString(payload.city)
        const stateInput = payload.state
        const postalInput = payload.postalCode ?? payload.postal
        const streetValue = streetInput === undefined ? existing.street_address : cleanString(streetInput)
        const addressLine2Value = addressLine2Input === undefined ? existing.address_line2 : cleanString(addressLine2Input)
        const stateValue = stateInput === undefined ? existing.state : cleanString(stateInput)
        const postalValue = postalInput === undefined ? existing.postal_code : cleanString(postalInput)

        const exclusiveDonorInput = payload.exclusiveDonor
        const exclusiveClientInput =
            payload.exclusiveClientId ?? payload.exclusiveClient ?? payload.exclusive_client_id

        const exclusiveDonor = parseBooleanFlag(exclusiveDonorInput, {
            defaultValue: Boolean(existing.exclusive_donor),
        })

        let exclusiveClientId
        if (exclusiveClientInput !== undefined) {
            if (exclusiveClientInput === null || exclusiveClientInput === '') {
                exclusiveClientId = null
            } else {
                const parsedExclusive = parseInteger(exclusiveClientInput)
                if (parsedExclusive === null) {
                    return res.status(400).json({ error: 'Exclusive donor assignment is invalid' })
                }
                exclusiveClientId = parsedExclusive
            }
        } else {
            exclusiveClientId = existing.exclusive_client_id || null
        }

        let resolvedExclusiveClientId = exclusiveDonor ? exclusiveClientId : null
        if (exclusiveDonor) {
            if (resolvedExclusiveClientId === null) {
                const fallback = db
                    .prepare(
                        `SELECT client_id FROM donor_assignments WHERE donor_id = ? AND is_active = 1 ORDER BY assigned_date LIMIT 1`
                    )
                    .get(donorId)
                if (fallback && fallback.client_id) {
                    resolvedExclusiveClientId = fallback.client_id
                }
            }
            if (resolvedExclusiveClientId === null) {
                resolvedExclusiveClientId = existing.client_id || null
            }
            if (resolvedExclusiveClientId === null) {
                return res.status(400).json({ error: 'Exclusive donors must be assigned to a single client' })
            }
        }

        const stmt = db.prepare(`
            UPDATE donors
            SET name = ?,
                first_name = ?,
                last_name = ?,
                phone = ?,
                email = ?,
                street_address = ?,
                address_line2 = ?,
                city = ?,
                state = ?,
                postal_code = ?,
                employer = ?,
                occupation = ?,
                job_title = ?,
                tags = ?,
                suggested_ask = ?,
                last_gift_note = ?,
                notes = ?,
                bio = ?,
                photo_url = ?,
                exclusive_donor = ?,
                exclusive_client_id = ?
            WHERE id = ?
        `)

        const runUpdate = db.transaction(() => {
            stmt.run(
                name,
                firstName || null,
                lastName || null,
                payload.phone ?? existing.phone,
                payload.email ?? existing.email,
                streetValue,
                addressLine2Value,
                cityValue,
                stateValue,
                postalValue,
                payload.company ?? existing.employer,
                payload.industry ?? existing.occupation,
                jobTitle,
                payload.tags ?? existing.tags,
                suggestedAsk,
                payload.lastGift ?? existing.last_gift_note,
                payload.notes ?? existing.notes,
                payload.biography ?? existing.bio,
                payload.pictureUrl ?? existing.photo_url,
                exclusiveDonor ? 1 : 0,
                exclusiveDonor ? resolvedExclusiveClientId : null,
                donorId
            )

            if (exclusiveDonor && resolvedExclusiveClientId) {
                db.prepare(
                    'UPDATE donor_assignments SET is_active = 0 WHERE donor_id = ? AND client_id != ?'
                ).run(donorId, resolvedExclusiveClientId)

                db.prepare(`
                    INSERT INTO donor_assignments (client_id, donor_id, assigned_by, is_active)
                    VALUES (?, ?, ?, 1)
                    ON CONFLICT(client_id, donor_id) DO UPDATE SET
                        is_active = 1,
                        assigned_by = excluded.assigned_by
                `).run(
                    resolvedExclusiveClientId,
                    donorId,
                    payload.updatedBy || payload.createdBy || 'manager'
                )
            }
        })

        runUpdate()

        const donor = getDonorDetail(donorId)
        res.json(donor)
    } catch (error) {
        res.status(500).json({ error: error.message })
    }
})

function getDonorDetail(donorId) {
    const donor = db.prepare('SELECT * FROM donors WHERE id = ?').get(donorId)
    if (!donor) {
        return null
    }

    let history = []
    try {
        history = db.prepare(`
            SELECT id, year, candidate, office_sought, amount, created_at
            FROM giving_history
            WHERE donor_id = ?
            ORDER BY year DESC, created_at DESC
        `).all(donorId)
    } catch (error) {
        console.warn('Failed to load giving history for donor', donorId, error.message)
        history = []
    }

    let assignmentRows = []
    try {
        assignmentRows = db.prepare(`
            SELECT c.id, c.name
            FROM donor_assignments da
            JOIN clients c ON da.client_id = c.id
            WHERE da.donor_id = ? AND da.is_active = 1
            ORDER BY c.name
        `).all(donorId)
    } catch (error) {
        console.warn('Failed to load donor assignments for donor', donorId, error.message)
        assignmentRows = []
    }

    let noteRows = []
    try {
        noteRows = db.prepare(`
            SELECT
                n.id,
                n.client_id,
                c.name AS client_name,
                c.candidate AS client_candidate,
                n.note_type,
                n.note_content,
                n.is_private,
                n.is_important,
                n.created_at,
                n.updated_at
            FROM client_donor_notes n
            LEFT JOIN clients c ON n.client_id = c.id
            WHERE n.donor_id = ?
            ORDER BY n.created_at DESC
        `).all(donorId)
    } catch (error) {
        console.warn('Failed to load client donor notes for donor', donorId, error.message)
        noteRows = []
    }

    const notesByClient = new Map()
    noteRows.forEach((row) => {
        const key = row.client_id == null ? 'unassigned' : String(row.client_id)
        if (!notesByClient.has(key)) {
            notesByClient.set(key, {
                client_id: row.client_id,
                client_name: row.client_name || row.client_candidate || 'Unknown candidate',
                client_candidate: row.client_candidate || row.client_name || 'Unknown candidate',
                notes: [],
            })
        }
        const group = notesByClient.get(key)
        group.notes.push({
            id: row.id,
            note_type: row.note_type,
            note_content: row.note_content,
            is_private: Boolean(row.is_private),
            is_important: Boolean(row.is_important),
            created_at: row.created_at,
            updated_at: row.updated_at,
        })
    })

    const clientNotes = Array.from(notesByClient.values()).sort((a, b) => {
        return (a.client_name || '').localeCompare(b.client_name || '')
    })

    const assignedClientIds = assignmentRows.map((row) => row.id).join(',')
    const assignedClientNames = assignmentRows.map((row) => row.name).join(', ')

    return {
        ...donor,
        history,
        assigned_client_ids: assignedClientIds,
        assigned_clients: assignedClientNames,
        client_notes: clientNotes,
    }
}

function buildGivingSummary(rows = []) {
    const donors = new Map()
    const years = new Map()
    let totalAmount = 0
    let contributionCount = 0

    rows.forEach((row) => {
        if (!row) return
        const donorId = row.donor_id != null ? String(row.donor_id) : null
        const donorName = row.donor_name || ''
        const amountValue = Number(row.amount)
        const amount = Number.isFinite(amountValue) ? amountValue : 0
        const yearValue = Number(row.year)
        const year = Number.isFinite(yearValue) ? yearValue : null
        const candidate = row.candidate || null
        const officeSought = row.office_sought || row.officeSought || null

        contributionCount += 1
        totalAmount += amount

        if (donorId) {
            if (!donors.has(donorId)) {
                donors.set(donorId, {
                    donorId,
                    donorName: donorName || 'Unnamed donor',
                    totalAmount: 0,
                    contributionCount: 0,
                    contributions: []
                })
            }
            const donorEntry = donors.get(donorId)
            donorEntry.totalAmount += amount
            donorEntry.contributionCount += 1
            donorEntry.contributions.push({
                id: row.id != null ? String(row.id) : null,
                year,
                amount,
                candidate,
                officeSought,
                createdAt: row.created_at || null
            })
        }

        const yearKey = year === null ? '__unspecified__' : String(year)
        if (!years.has(yearKey)) {
            years.set(yearKey, {
                year,
                donorIds: new Set(),
                contributionCount: 0,
                totalAmount: 0
            })
        }
        const yearEntry = years.get(yearKey)
        yearEntry.contributionCount += 1
        yearEntry.totalAmount += amount
        if (donorId) {
            yearEntry.donorIds.add(donorId)
        }
    })

    const donorCollection = Array.from(donors.values()).map((donor) => {
        donor.contributions.sort((a, b) => {
            const yearA = a.year === null ? -Infinity : a.year
            const yearB = b.year === null ? -Infinity : b.year
            if (yearA !== yearB) {
                return yearB - yearA
            }
            if (a.amount !== b.amount) {
                return b.amount - a.amount
            }
            const candidateA = (a.candidate || '').toLowerCase()
            const candidateB = (b.candidate || '').toLowerCase()
            if (candidateA !== candidateB) {
                return candidateA < candidateB ? -1 : 1
            }
            return 0
        })
        return donor
    })

    donorCollection.sort((a, b) => {
        if (b.totalAmount !== a.totalAmount) {
            return b.totalAmount - a.totalAmount
        }
        return (a.donorName || '').localeCompare(b.donorName || '')
    })

    const yearCollection = Array.from(years.values()).map((entry) => ({
        year: entry.year,
        donorCount: entry.donorIds.size,
        contributionCount: entry.contributionCount,
        totalAmount: entry.totalAmount
    }))

    yearCollection.sort((a, b) => {
        if (a.year === null && b.year === null) return 0
        if (a.year === null) return 1
        if (b.year === null) return -1
        return b.year - a.year
    })

    return {
        totals: {
            totalAmount,
            contributionCount,
            donorCount: donorCollection.length
        },
        donors: donorCollection,
        years: yearCollection
    }
}

app.get('/api/giving/candidates/:candidate/summary', authenticateManager, (req, res) => {
    const requested = (req.params.candidate || '').trim()
    if (!requested) {
        return res.status(400).json({ error: 'candidate parameter required' })
    }

    try {
        const contributions = db.prepare(`
            SELECT gh.id, gh.donor_id, gh.year, gh.candidate, gh.office_sought, gh.amount, gh.created_at,
                   d.name AS donor_name
            FROM giving_history gh
            JOIN donors d ON d.id = gh.donor_id
            WHERE LOWER(TRIM(gh.candidate)) = LOWER(TRIM(?))
            ORDER BY gh.year DESC, gh.created_at DESC
        `).all(requested)

        const summary = buildGivingSummary(contributions)
        const displayCandidate = contributions.find((row) => row && row.candidate)?.candidate || requested

        res.json({
            candidate: displayCandidate,
            requestedCandidate: requested,
            totals: summary.totals,
            years: summary.years,
            donors: summary.donors,
        })
    } catch (error) {
        res.status(500).json({ error: error.message })
    }
})

app.get('/api/giving/search', authenticateManager, (req, res) => {
    const year = parseInteger(req.query.year)
    const amount = parseNonNegativeNumber(req.query.amount)
    let minAmount = parseNonNegativeNumber(req.query.minAmount)
    let maxAmount = parseNonNegativeNumber(req.query.maxAmount)

    if (amount !== null) {
        minAmount = null
        maxAmount = null
    } else if (minAmount !== null && maxAmount !== null && minAmount > maxAmount) {
        const temp = minAmount
        minAmount = maxAmount
        maxAmount = temp
    }

    if (year === null && amount === null && minAmount === null && maxAmount === null) {
        return res.status(400).json({ error: 'Provide at least one search filter (year or amount).' })
    }

    const filters = []
    const params = []

    if (year !== null) {
        filters.push('gh.year = ?')
        params.push(year)
    }
    if (amount !== null) {
        filters.push('gh.amount = ?')
        params.push(amount)
    } else {
        if (minAmount !== null) {
            filters.push('gh.amount >= ?')
            params.push(minAmount)
        }
        if (maxAmount !== null) {
            filters.push('gh.amount <= ?')
            params.push(maxAmount)
        }
    }

    const whereClause = filters.length ? `WHERE ${filters.join(' AND ')}` : ''

    try {
        const contributions = db.prepare(`
            SELECT gh.id, gh.donor_id, gh.year, gh.candidate, gh.office_sought, gh.amount, gh.created_at,
                   d.name AS donor_name
            FROM giving_history gh
            JOIN donors d ON d.id = gh.donor_id
            ${whereClause}
            ORDER BY d.name COLLATE NOCASE, gh.year DESC, gh.created_at DESC
        `).all(...params)

        const summary = buildGivingSummary(contributions)

        res.json({
            filters: {
                year,
                amount,
                minAmount: amount !== null ? null : minAmount,
                maxAmount: amount !== null ? null : maxAmount,
            },
            totals: summary.totals,
            years: summary.years,
            donors: summary.donors,
        })
    } catch (error) {
        res.status(500).json({ error: error.message })
    }
})

// Get giving history
app.get('/api/donors/:donorId/giving', authenticateManager, (req, res) => {
    const stmt = db.prepare('SELECT * FROM giving_history WHERE donor_id = ? ORDER BY year DESC, created_at DESC')
    res.json(stmt.all(req.params.donorId))
})

// Add giving history
app.post('/api/donors/:donorId/giving', authenticateManager, (req, res) => {
    const { year, candidate, amount } = req.body || {}
    const officeSought = cleanString(req.body?.officeSought ?? req.body?.office_sought)
    const yearValue = Number.parseInt(year, 10)
    const candidateName = cleanString(candidate)
    const amountValue = Number(amount)
    if (!Number.isInteger(yearValue) || !candidateName || !Number.isFinite(amountValue)) {
        return res.status(400).json({ error: 'year, candidate, amount required' })
    }

    try {
        const stmt = db.prepare(`
            INSERT INTO giving_history(donor_id, year, candidate, office_sought, amount)
            VALUES (?,?,?,?,?)
        `)
        const result = stmt.run(req.params.donorId, yearValue, candidateName, officeSought, amountValue)
        res.json({ id: result.lastInsertRowid })
    } catch (error) {
        res.status(500).json({ error: error.message })
    }
})

app.patch('/api/donors/:donorId/giving/:entryId', authenticateManager, (req, res) => {
    const { donorId, entryId } = req.params
    const { year, candidate, amount } = req.body || {}
    const officeSought = cleanString(req.body?.officeSought ?? req.body?.office_sought)
    const yearValue = Number.parseInt(year, 10)
    const candidateName = cleanString(candidate)
    const amountValue = Number(amount)
    if (!Number.isInteger(yearValue) || !candidateName || !Number.isFinite(amountValue)) {
        return res.status(400).json({ error: 'year, candidate, amount required' })
    }

    try {
        const existing = db.prepare('SELECT id FROM giving_history WHERE id = ? AND donor_id = ?').get(entryId, donorId)
        if (!existing) {
            return res.status(404).json({ error: 'Contribution not found' })
        }

        const stmt = db.prepare(`
            UPDATE giving_history
            SET year = ?, candidate = ?, office_sought = ?, amount = ?
            WHERE id = ? AND donor_id = ?
        `)
        stmt.run(yearValue, candidateName, officeSought, amountValue, entryId, donorId)
        res.json({ success: true })
    } catch (error) {
        res.status(500).json({ error: error.message })
    }
})

app.delete('/api/donors/:donorId/giving/:entryId', authenticateManager, (req, res) => {
    const { donorId, entryId } = req.params

    try {
        const existing = db.prepare('SELECT id FROM giving_history WHERE id = ? AND donor_id = ?').get(entryId, donorId)
        if (!existing) {
            return res.status(404).json({ error: 'Contribution not found' })
        }

        db.prepare('DELETE FROM giving_history WHERE id = ?').run(entryId)
        res.json({ success: true })
    } catch (error) {
        res.status(500).json({ error: error.message })
    }
})

// Legacy interactions endpoint (now uses call_outcomes)
app.get('/api/donors/:donorId/interactions', authenticateManager, (req, res) => {
    const { clientId } = req.query
    let stmt, params

    try {
        if (clientId) {
            stmt = db.prepare('SELECT * FROM call_outcomes WHERE donor_id = ? AND client_id = ? ORDER BY call_date DESC')
            params = [req.params.donorId, clientId]
        } else {
            stmt = db.prepare('SELECT * FROM call_outcomes WHERE donor_id = ? ORDER BY call_date DESC')
            params = [req.params.donorId]
        }

        res.json(stmt.all(...params))
    } catch (error) {
        res.status(500).json({ error: error.message })
    }
})

// Legacy interaction creation (maps to call_outcomes)
app.post('/api/donors/:donorId/interactions', authenticateManager, (req, res) => {
    const d = req.body || {}
    const { clientId } = req.query

    if (!d.status) return res.status(400).json({ error: 'status required' })

    try {
        const stmt = db.prepare(`
            INSERT INTO call_outcomes(donor_id, client_id, status, outcome_notes, follow_up_date, pledge_amount, contribution_amount)
            VALUES (?,?,?,?,?,?,?)
        `)
        const result = stmt.run(
            req.params.donorId, clientId, d.status, d.notes, 
            d.followup_date, d.pledge_amount, d.contribution_amount
        )
        res.json({ id: result.lastInsertRowid })
    } catch (error) {
        res.status(500).json({ error: error.message })
    }
})

// Handle all other routes by serving the index.html file (SPA support)
// This replaces the problematic app.get('*', ...) route
app.use((req, res) => {
    const indexPath = path.join(__dirname, '..', 'public', 'index.html')
    console.log('Catch-all route triggered for:', req.url, 'looking for:', indexPath)
    if (fs.existsSync(indexPath)) {
        res.sendFile(indexPath)
    } else {
        res.status(404).send(`
            <h1>File Not Found</h1>
            <p>Looking for index.html at: ${indexPath}</p>
            <p>Please ensure your index.html file is in the 'public' directory.</p>
            <p>Current server directory: ${__dirname}</p>
            <p>Static files served from: ${path.join(__dirname, '..', 'public')}</p>
        `)
    }
})

const port = process.env.PORT || 3000
let serverInstance = null

if (process.env.NODE_ENV !== 'test') {
    serverInstance = app.listen(port, () => {
        console.log(`Enhanced Campaign Call Time System running at http://localhost:${port}`)
        console.log(`Server directory: ${__dirname}`)
        console.log(`Static files served from: ${path.join(__dirname, '..', 'public')}`)
        console.log(`Database: ${dbPath}`)

        // Check if files exist
        const publicDir = path.join(__dirname, '..', 'public')
        const indexFile = path.join(publicDir, 'index.html')

        console.log('\nFile check:')
        console.log(`Public directory exists: ${fs.existsSync(publicDir)}`)
        console.log(`index.html exists: ${fs.existsSync(indexFile)}`)
        console.log(`Database file exists: ${fs.existsSync(dbPath)}`)

        if (fs.existsSync(publicDir)) {
            const files = fs.readdirSync(publicDir)
            console.log(`Files in public directory: ${files.join(', ')}`)
        }
    })
}

module.exports = {
    app,
    db,
    ensureClientHasDonor,
    ClientDonorAccessError,
    server: serverInstance
}<|MERGE_RESOLUTION|>--- conflicted
+++ resolved
@@ -970,7 +970,6 @@
 }
 
 const deleteFromTableIfExists = (table, whereClause, params = []) => {
-<<<<<<< HEAD
     const clause = whereClause ? ` ${whereClause}` : ''
     const sql = `DELETE FROM ${table}${clause}`
 
@@ -984,15 +983,6 @@
 
         throw error
     }
-=======
-    if (!schemaEntryExists(table, 'table')) {
-        return
-    }
-
-    const clause = whereClause ? ` ${whereClause}` : ''
-    const sql = `DELETE FROM ${table}${clause}`
-    db.prepare(sql).run(...params)
->>>>>>> 1c9b76b4
 }
 
 const createDonorsTableStructure = () => {
@@ -2477,10 +2467,7 @@
             deleteFromTableIfExists('client_donor_notes', 'WHERE client_id = ?', [id])
             deleteFromTableIfExists('call_outcomes', 'WHERE client_id = ?', [id])
             deleteFromTableIfExists('call_sessions', 'WHERE client_id = ?', [id])
-<<<<<<< HEAD
             deleteFromTableIfExists('donors', 'WHERE client_id = ?', [id])
-=======
->>>>>>> 1c9b76b4
             db.prepare('DELETE FROM clients WHERE id = ?').run(id)
         })
 
