const express = require('express')
const cors = require('cors')
const path = require('path')
const fs = require('fs')
const crypto = require('crypto')
const multer = require('multer')
const xlsx = require('xlsx')
const Database = require('better-sqlite3')

const app = express()
app.use(cors())
app.use(express.json())

// Serve static files from the public directory
app.use(express.static(path.join(__dirname, '..', 'public')))

const upload = multer({
    storage: multer.memoryStorage(),
    limits: { fileSize: 10 * 1024 * 1024 },
})

const BULK_UPLOAD_ACTOR = 'bulk-import'

const normalizeColumnName = (value) => {
    if (value === undefined || value === null) return ''
    return String(value).trim().toLowerCase().replace(/[^a-z0-9]+/g, '')
}

const DONOR_COLUMN_MAP = new Map([
    ['name', 'name'],
    ['fullname', 'name'],
    ['donorname', 'name'],
    ['firstname', 'first_name'],
    ['givenname', 'first_name'],
    ['preferredname', 'first_name'],
    ['lastname', 'last_name'],
    ['surname', 'last_name'],
    ['last', 'last_name'],
    ['phone', 'phone'],
    ['phonenumber', 'phone'],
    ['phone1', 'phone'],
    ['mobile', 'phone'],
    ['cell', 'phone'],
    ['email', 'email'],
    ['emailaddress', 'email'],
    ['city', 'city'],
    ['town', 'city'],
    ['employer', 'employer'],
    ['company', 'employer'],
    ['organization', 'employer'],
    ['workplace', 'employer'],
    ['occupation', 'occupation'],
    ['jobtitle', 'occupation'],
    ['profession', 'occupation'],
    ['bio', 'bio'],
    ['biography', 'bio'],
    ['notes', 'notes'],
    ['tags', 'tags'],
    ['tag', 'tags'],
    ['ask', 'suggested_ask'],
    ['askamount', 'suggested_ask'],
    ['suggestedask', 'suggested_ask'],
    ['targetask', 'suggested_ask'],
    ['capacity', 'suggested_ask'],
    ['lastgift', 'last_gift_note'],
    ['lastgiftnote', 'last_gift_note'],
    ['photourl', 'photo_url'],
    ['pictureurl', 'photo_url'],
    ['imageurl', 'photo_url'],
    ['avatar', 'photo_url'],
    ['clientid', 'client_id'],
    ['client', 'client_id'],
    ['clientname', 'client_label'],
    ['campaign', 'client_label'],
    ['candidate', 'client_label'],
    ['id', 'id'],
    ['donorid', 'id'],
    ['recordid', 'id'],
])

<<<<<<< HEAD
const CONTRIBUTION_PREFIXES = ['contribution', 'giving', 'donation', 'gift']
const CONTRIBUTION_FIELD_PATTERN = new RegExp(
    `^(?:${CONTRIBUTION_PREFIXES.join('|')})(\\d*)(year|candidate|amount)$`
)

const identifyContributionField = (normalizedKey) => {
    if (!normalizedKey) return null

    const match = normalizedKey.match(CONTRIBUTION_FIELD_PATTERN)
    if (!match) return null

    const [, slotDigits, field] = match
    const slot = slotDigits || 'default'
    return { slot, field }
}

=======
>>>>>>> 8190d867
const cleanString = (value) => {
    if (value === undefined || value === null) return null
    if (typeof value === 'string') {
        const trimmed = value.trim()
        return trimmed === '' ? null : trimmed
    }
    if (typeof value === 'number') {
        return Number.isFinite(value) ? String(value) : null
    }
    if (typeof value === 'boolean') {
        return value ? 'true' : 'false'
    }
    const converted = String(value).trim()
    return converted === '' ? null : converted
}

const hasValue = (value) => {
    if (value === undefined || value === null) return false
    if (typeof value === 'string') {
        return value.trim() !== ''
    }
    if (typeof value === 'number') {
        return Number.isFinite(value)
    }
    if (typeof value === 'boolean') {
        return true
    }
    return String(value).trim() !== ''
}

const parseInteger = (value) => {
    if (value === undefined || value === null) return null
    if (typeof value === 'number') {
        if (!Number.isFinite(value)) return null
        const int = Math.trunc(value)
        return int > 0 ? int : null
    }
    if (typeof value === 'string') {
        const trimmed = value.trim()
        if (!trimmed) return null
        if (!/^\d+$/.test(trimmed)) return null
        const int = parseInt(trimmed, 10)
        return int > 0 ? int : null
    }
    return null
}

const parseSuggestedAsk = (value) => {
    if (value === undefined || value === null) return null
    if (typeof value === 'number') {
        return Number.isFinite(value) ? Number(value) : null
    }
    if (typeof value === 'string') {
        const cleaned = value.replace(/[^0-9.+-]/g, '').trim()
        if (!cleaned) return null
        const parsed = Number(cleaned)
        return Number.isFinite(parsed) ? parsed : null
    }
    return null
}

<<<<<<< HEAD
const parseCurrency = (value) => {
    if (value === undefined || value === null) return null
    if (typeof value === 'number') {
        return Number.isFinite(value) ? Number(value) : null
    }
    if (typeof value === 'string') {
        const cleaned = value
            .replace(/\$/g, '')
            .replace(/,/g, '')
            .replace(/\(/g, '-')
            .replace(/\)/g, '')
            .replace(/[^0-9.+-]/g, '')
            .trim()
        if (!cleaned) return null
        const parsed = Number(cleaned)
        return Number.isFinite(parsed) ? parsed : null
=======
const parseNonNegativeNumber = (value) => {
    if (value === undefined || value === null) return null
    if (typeof value === 'number') {
        return Number.isFinite(value) && value >= 0 ? Number(value) : null
    }
    if (typeof value === 'string') {
        const cleaned = value.replace(/[^0-9.+-]/g, '').trim()
        if (!cleaned) return null
        const parsed = Number(cleaned)
        return Number.isFinite(parsed) && parsed >= 0 ? parsed : null
>>>>>>> 8190d867
    }
    return null
}

<<<<<<< HEAD
const transformContributionRows = (rows = []) => {
    const entries = []
    const errors = []

    rows.forEach((row, index) => {
        if (!row || typeof row !== 'object') return

        const year = parseInteger(row.year)
        const candidate = cleanString(row.candidate)
        const amount = parseCurrency(row.amount)

        if (year === null && !candidate && amount === null) {
            return
        }

        if (year === null || !candidate || amount === null) {
            const missing = []
            if (year === null) missing.push('year')
            if (!candidate) missing.push('candidate')
            if (amount === null) missing.push('amount')
            errors.push(`Contribution ${index + 1}: missing ${missing.join(', ')}`)
            return
        }

        entries.push({ year, candidate, amount })
    })

    return { entries, errors }
}

=======
>>>>>>> 8190d867
const buildClientLookup = (clients) => {
    const lookup = new Map()
    clients.forEach((client) => {
        if (!client || typeof client !== 'object') return
        const candidates = [client.name, client.candidate]
        candidates.forEach((label) => {
            const normalized = normalizeColumnName(label)
            if (normalized) {
                lookup.set(normalized, client.id)
            }
        })
    })
    return lookup
}

const resolveClientIdFromInputs = (rawId, label, fallback, lookup) => {
    const directId = parseInteger(rawId)
    if (directId) return directId

    if (typeof rawId === 'string' && rawId.trim()) {
        const normalized = normalizeColumnName(rawId)
        const lookedUp = lookup.get(normalized)
        if (lookedUp) return lookedUp
    }

    if (label) {
        const normalized = normalizeColumnName(label)
        const lookedUp = lookup.get(normalized)
        if (lookedUp) return lookedUp
    }

    const fallbackId = parseInteger(fallback)
    if (fallbackId) return fallbackId

    return null
}

const transformDonorRow = (row, fallbackClientId, clientLookup) => {
    const donorId = parseInteger(row.id)
    const firstName = cleanString(row.first_name)
    const lastName = cleanString(row.last_name)
    let name = cleanString(row.name)

    if (!name) {
        const combined = [firstName, lastName].filter(Boolean).join(' ').trim()
        name = combined || null
    }

    if (!name) {
        return { error: 'Missing donor name' }
    }

    const explicitClientProvided = hasValue(row.client_id) || hasValue(row.client_label)
    const resolvedClientId = resolveClientIdFromInputs(
        row.client_id,
        row.client_label,
        fallbackClientId,
        clientLookup
    )

    if (!resolvedClientId && explicitClientProvided) {
        return { error: 'Unknown client assignment' }
    }

    const donor = {
        client_id: resolvedClientId ?? null,
        name,
        first_name: firstName,
        last_name: lastName,
        phone: cleanString(row.phone),
        email: cleanString(row.email),
        city: cleanString(row.city),
        employer: cleanString(row.employer),
        occupation: cleanString(row.occupation),
        tags: cleanString(row.tags),
        suggested_ask: parseSuggestedAsk(row.suggested_ask),
        last_gift_note: cleanString(row.last_gift_note),
        notes: cleanString(row.notes),
        bio: cleanString(row.bio),
        photo_url: cleanString(row.photo_url),
    }

    return { donor, donorId, clientId: resolvedClientId ?? null }
}

const SESSION_DURATION_MS = 1000 * 60 * 60 * 8 // 8 hours
const sessions = new Map()

const safeCompare = (input, secret) => {
    if (typeof input !== 'string' || typeof secret !== 'string') return false
    const inputBuffer = Buffer.from(input)
    const secretBuffer = Buffer.from(secret)
    if (inputBuffer.length !== secretBuffer.length) return false
    return crypto.timingSafeEqual(inputBuffer, secretBuffer)
}

const hashPassword = (password) => {
    const salt = crypto.randomBytes(16).toString('hex')
    const derived = crypto.pbkdf2Sync(password, salt, 210000, 32, 'sha256').toString('hex')
    return `${salt}:${derived}`
}

const verifyPassword = (password, stored) => {
    if (!password || !stored || typeof stored !== 'string') return false
    const parts = stored.split(':')
    if (parts.length !== 2) {
        return safeCompare(password, stored)
    }

    const [salt, expected] = parts
    try {
        const derived = crypto.pbkdf2Sync(password, salt, 210000, 32, 'sha256').toString('hex')
        const derivedBuffer = Buffer.from(derived, 'hex')
        const expectedBuffer = Buffer.from(expected, 'hex')
        if (derivedBuffer.length !== expectedBuffer.length) {
            return false
        }
        return crypto.timingSafeEqual(derivedBuffer, expectedBuffer)
    } catch (error) {
        return false
    }
}

const createSession = (session) => {
    const token = crypto.randomBytes(24).toString('hex')
    const expires = Date.now() + SESSION_DURATION_MS
    sessions.set(token, { ...session, expires })
    return { token, expires }
}

const getSessionFromToken = (token) => {
    if (!token) return null
    const session = sessions.get(token)
    if (!session) return null
    if (session.expires <= Date.now()) {
        sessions.delete(token)
        return null
    }
    return session
}

const destroySession = (token) => {
    if (token) {
        sessions.delete(token)
    }
}

const extractBearerToken = (req) => {
    const header = req.headers['authorization']
    if (!header || typeof header !== 'string') return null
    const [scheme, value] = header.split(' ')
    if (scheme !== 'Bearer' || !value) return null
    return value.trim()
}

class UnauthorizedError extends Error {
    constructor(message = 'Unauthorized') {
        super(message)
        this.name = 'UnauthorizedError'
    }
}

const DEFAULT_MANAGER_PASSWORD = '10231972Fn*'
const managerPasswordHash = process.env.MANAGER_PASSWORD_HASH || null
const managerPassword = managerPasswordHash
    ? null
    : process.env.MANAGER_PASSWORD ?? DEFAULT_MANAGER_PASSWORD

if (!managerPasswordHash && process.env.MANAGER_PASSWORD == null) {
    console.log('Using built-in manager password. Set MANAGER_PASSWORD or MANAGER_PASSWORD_HASH to override the default.')
}

const verifyManagerPassword = (password) => {
    if (managerPasswordHash) {
        return verifyPassword(password, managerPasswordHash)
    }
    if (managerPassword) {
        return safeCompare(password, managerPassword)
    }
    return false
}

const authenticateManager = (req, res, next) => {
    try {
        const token = extractBearerToken(req)
        const session = getSessionFromToken(token)
        if (!session || session.role !== 'manager') {
            throw new UnauthorizedError()
        }
        req.session = session
        req.sessionToken = token
        next()
    } catch (error) {
        const status = error instanceof UnauthorizedError ? 401 : 500
        res.status(status).json({ error: 'Unauthorized' })
    }
}

const authenticateClient = (req, res, next) => {
    try {
        const token = extractBearerToken(req)
        const session = getSessionFromToken(token)
        if (!session) {
            throw new UnauthorizedError()
        }

        if (session.role === 'client') {
            req.session = session
            req.sessionToken = token
            req.authenticatedClientId = session.clientId
            req.isManagerSession = Boolean(session.impersonatedByManager)
            return next()
        }

        if (session.role === 'manager') {
            req.session = session
            req.sessionToken = token
            req.authenticatedClientId = req.params.clientId
            req.isManagerSession = true
            return next()
        }

        throw new UnauthorizedError()
    } catch (error) {
        const status = error instanceof UnauthorizedError ? 401 : 500
        res.status(status).json({ error: 'Unauthorized' })
    }
}

const DEFAULT_CLIENT_PORTAL_PASSWORD = process.env.DEFAULT_CLIENT_PORTAL_PASSWORD || 'password'

const sanitizeClientRecord = (client) => {
    if (!client || typeof client !== 'object') return client
    const { portal_password, portal_password_needs_reset, ...rest } = client
    return rest
}

const sanitizeClientCollection = (clients) => {
    return Array.isArray(clients) ? clients.map(sanitizeClientRecord) : clients
}

const clientMatchesSession = (sessionClientId, requestedClientId) => {
    if (sessionClientId == null || requestedClientId == null) return false
    return String(sessionClientId) === String(requestedClientId)
}

// Database can be in either server/ or data/ directory - let's check both
const serverDbPath = path.join(__dirname, 'campaign.db')
const dataDbPath = path.join(__dirname, '..', 'data', 'campaign.db')

const candidateDatabases = [
    { path: dataDbPath, label: 'data directory' },
    { path: serverDbPath, label: 'server directory' }
]

let db
let dbPath

const openDatabase = () => {
    let fallback = null

    for (const candidate of candidateDatabases) {
        if (!fs.existsSync(candidate.path)) {
            continue
        }

        try {
            const connection = new Database(candidate.path)
            const hasClientsTable = connection.prepare(`
                SELECT name FROM sqlite_master
                WHERE type = 'table' AND name = 'clients'
            `).get()
            const hasDonorsTable = connection.prepare(`
                SELECT name FROM sqlite_master
                WHERE type = 'table' AND name = 'donors'
            `).get()

            if (hasClientsTable && hasDonorsTable) {
                console.log(`Using database from ${candidate.label}:`, candidate.path)
                return { connection, path: candidate.path }
            }

            if (!fallback) {
                console.warn(`Database at ${candidate.path} is missing expected tables. Marking as fallback.`)
                fallback = { connection, path: candidate.path, label: candidate.label }
            } else {
                connection.close()
            }
        } catch (error) {
            console.error(`Failed to open database at ${candidate.path}:`, error.message)
        }
    }

    if (fallback) {
        console.warn(`Falling back to database from ${fallback.label}: ${fallback.path}`)
        return { connection: fallback.connection, path: fallback.path }
    }

    return null
}

const selectedDatabase = openDatabase()

if (!selectedDatabase) {
    console.error('No campaign.db found in server/ or data/ directories')
    console.log('Checked paths:', candidateDatabases.map(db => db.path))
    process.exit(1)
}

db = selectedDatabase.connection
dbPath = selectedDatabase.path

try {
    db.pragma('foreign_keys = ON')
} catch (error) {
    console.warn('Failed to enable foreign key enforcement:', error.message)
}

try {
    db.pragma('journal_mode = WAL')
    console.log('Connected to database successfully')
} catch (error) {
    console.warn('Connected to database but failed to enable WAL mode:', error.message)
}

// Enhanced schema for improved call time management
const ensureColumn = (table, column, definition) => {
    try {
        const existing = db.prepare(`PRAGMA table_info(${table})`).all()
        const hasColumn = existing.some((info) => info.name === column)
        if (!hasColumn) {
            db.exec(`ALTER TABLE ${table} ADD COLUMN ${definition}`)
            console.log(`Added ${column} column to ${table}`)
        }
    } catch (error) {
        console.error(`Failed to ensure column ${table}.${column}:`, error.message)
    }
}

const enhanceSchema = () => {
    try {
        // Add new tables for enhanced functionality
        db.exec(`
            -- Client-specific donor research (isolated per client)
            CREATE TABLE IF NOT EXISTS client_donor_research (
                id INTEGER PRIMARY KEY AUTOINCREMENT,
                client_id INTEGER NOT NULL,
                donor_id INTEGER NOT NULL,
                research_category TEXT NOT NULL,
                research_content TEXT,
                created_at DATETIME DEFAULT CURRENT_TIMESTAMP,
                updated_at DATETIME DEFAULT CURRENT_TIMESTAMP,
                FOREIGN KEY(client_id) REFERENCES clients(id) ON DELETE CASCADE,
                FOREIGN KEY(donor_id) REFERENCES donors(id) ON DELETE CASCADE,
                UNIQUE(client_id, donor_id, research_category)
            );

            -- Enhanced call outcomes with better categorization
            CREATE TABLE IF NOT EXISTS call_outcomes (
                id INTEGER PRIMARY KEY AUTOINCREMENT,
                client_id INTEGER NOT NULL,
                donor_id INTEGER NOT NULL,
                call_date DATETIME DEFAULT CURRENT_TIMESTAMP,
                status TEXT NOT NULL,
                outcome_notes TEXT,
                follow_up_date DATE,
                pledge_amount REAL,
                contribution_amount REAL,
                next_action TEXT,
                call_duration INTEGER, -- seconds
                call_quality INTEGER CHECK(call_quality >= 1 AND call_quality <= 5),
                created_at DATETIME DEFAULT CURRENT_TIMESTAMP,
                FOREIGN KEY(client_id) REFERENCES clients(id) ON DELETE CASCADE,
                FOREIGN KEY(donor_id) REFERENCES donors(id) ON DELETE CASCADE
            );

            -- Client-specific donor notes (completely isolated)
            CREATE TABLE IF NOT EXISTS client_donor_notes (
                id INTEGER PRIMARY KEY AUTOINCREMENT,
                client_id INTEGER NOT NULL,
                donor_id INTEGER NOT NULL,
                note_type TEXT NOT NULL DEFAULT 'general',
                note_content TEXT NOT NULL,
                is_private BOOLEAN DEFAULT true,
                created_at DATETIME DEFAULT CURRENT_TIMESTAMP,
                updated_at DATETIME DEFAULT CURRENT_TIMESTAMP,
                FOREIGN KEY(client_id) REFERENCES clients(id) ON DELETE CASCADE,
                FOREIGN KEY(donor_id) REFERENCES donors(id) ON DELETE CASCADE
            );

            -- Giving history for contribution tracking
            CREATE TABLE IF NOT EXISTS giving_history (
                id INTEGER PRIMARY KEY AUTOINCREMENT,
                donor_id INTEGER NOT NULL,
                year INTEGER NOT NULL,
                candidate TEXT NOT NULL,
                amount REAL NOT NULL,
                created_at DATETIME DEFAULT CURRENT_TIMESTAMP,
                FOREIGN KEY(donor_id) REFERENCES donors(id) ON DELETE CASCADE
            );

            CREATE INDEX IF NOT EXISTS idx_giving_history_donor ON giving_history(donor_id);
            CREATE INDEX IF NOT EXISTS idx_giving_history_candidate_year ON giving_history(candidate, year);
            CREATE INDEX IF NOT EXISTS idx_giving_history_year ON giving_history(year);
            CREATE INDEX IF NOT EXISTS idx_giving_history_amount ON giving_history(amount);

            -- Donor assignments (which clients can see which donors)
            CREATE TABLE IF NOT EXISTS donor_assignments (
                id INTEGER PRIMARY KEY AUTOINCREMENT,
                client_id INTEGER NOT NULL,
                donor_id INTEGER NOT NULL,
                assigned_date DATETIME DEFAULT CURRENT_TIMESTAMP,
                assigned_by TEXT,
                priority_level INTEGER DEFAULT 1,
                is_active BOOLEAN DEFAULT true,
                FOREIGN KEY(client_id) REFERENCES clients(id) ON DELETE CASCADE,
                FOREIGN KEY(donor_id) REFERENCES donors(id) ON DELETE CASCADE,
                UNIQUE(client_id, donor_id)
            );

            -- Call sessions for tracking productivity
            CREATE TABLE IF NOT EXISTS call_sessions (
                id INTEGER PRIMARY KEY AUTOINCREMENT,
                client_id INTEGER NOT NULL,
                session_start DATETIME DEFAULT CURRENT_TIMESTAMP,
                session_end DATETIME,
                calls_attempted INTEGER DEFAULT 0,
                calls_completed INTEGER DEFAULT 0,
                total_pledged REAL DEFAULT 0,
                session_notes TEXT,
                FOREIGN KEY(client_id) REFERENCES clients(id) ON DELETE CASCADE
            );

            -- Create indexes for better performance
            CREATE INDEX IF NOT EXISTS idx_client_donor_research ON client_donor_research(client_id, donor_id);
            CREATE INDEX IF NOT EXISTS idx_call_outcomes_client ON call_outcomes(client_id);
            CREATE INDEX IF NOT EXISTS idx_call_outcomes_donor ON call_outcomes(donor_id);
            CREATE INDEX IF NOT EXISTS idx_client_donor_notes ON client_donor_notes(client_id, donor_id);
            CREATE INDEX IF NOT EXISTS idx_donor_assignments_client ON donor_assignments(client_id);
            CREATE INDEX IF NOT EXISTS idx_donor_assignments_donor ON donor_assignments(donor_id);
            CREATE INDEX IF NOT EXISTS idx_call_sessions_client ON call_sessions(client_id);
        `)
        ensureColumn('donors', 'first_name', 'first_name TEXT')
        ensureColumn('donors', 'last_name', 'last_name TEXT')
        ensureColumn('donors', 'notes', 'notes TEXT')
        ensureColumn('clients', 'candidate', 'candidate TEXT')
        ensureColumn('clients', 'office', 'office TEXT')
        ensureColumn('clients', 'manager_name', 'manager_name TEXT')
        ensureColumn('clients', 'contact_email', 'contact_email TEXT')
        ensureColumn('clients', 'contact_phone', 'contact_phone TEXT')
        ensureColumn('clients', 'launch_date', 'launch_date TEXT')
        ensureColumn('clients', 'fundraising_goal', 'fundraising_goal REAL')
        ensureColumn('clients', 'notes', 'notes TEXT')
        ensureColumn('clients', 'portal_password', 'portal_password TEXT')
        ensureColumn('clients', 'portal_password_needs_reset', 'portal_password_needs_reset INTEGER DEFAULT 0')
        ensureColumn('donor_assignments', 'priority_level', 'priority_level INTEGER DEFAULT 1')
        ensureColumn('donor_assignments', 'is_active', 'is_active BOOLEAN DEFAULT 1')
        ensureColumn('donor_assignments', 'assigned_by', 'assigned_by TEXT')
        ensureColumn('donor_assignments', 'assignment_notes', 'assignment_notes TEXT')
        ensureColumn('client_donor_notes', 'note_type', "note_type TEXT NOT NULL DEFAULT 'general'")
        ensureColumn('client_donor_notes', 'note_content', 'note_content TEXT')
        ensureColumn('client_donor_notes', 'is_private', 'is_private BOOLEAN DEFAULT 1')
        ensureColumn('client_donor_notes', 'is_important', 'is_important BOOLEAN DEFAULT 0')
        ensureColumn('client_donor_notes', 'created_at', 'created_at DATETIME DEFAULT CURRENT_TIMESTAMP')
        ensureColumn('client_donor_notes', 'updated_at', 'updated_at DATETIME DEFAULT CURRENT_TIMESTAMP')
        console.log('Enhanced schema applied successfully')
    } catch (error) {
        console.error('Schema enhancement error:', error.message)
    }
}

// Apply enhanced schema
enhanceSchema()

const initializeClientPortalPasswords = () => {
    try {
        const clientsMissingPassword = db.prepare(`
            SELECT id FROM clients
            WHERE portal_password IS NULL OR TRIM(portal_password) = ''
        `).all()

        if (clientsMissingPassword.length) {
            const updateStmt = db.prepare(`
                UPDATE clients
                SET portal_password = ?, portal_password_needs_reset = 1
                WHERE id = ?
            `)
            const applyDefaults = db.transaction((rows) => {
                rows.forEach((row) => {
                    updateStmt.run(hashPassword(DEFAULT_CLIENT_PORTAL_PASSWORD), row.id)
                })
            })
            applyDefaults(clientsMissingPassword)
            console.log(`Initialized temporary portal passwords for ${clientsMissingPassword.length} client(s).`)
        }

        const resetFlagUpdate = db.prepare(`
            UPDATE clients
            SET portal_password_needs_reset = 1
            WHERE portal_password IS NOT NULL
              AND (portal_password_needs_reset IS NULL OR portal_password_needs_reset NOT IN (0, 1))
        `).run()

        if (resetFlagUpdate.changes) {
            console.log(`Marked ${resetFlagUpdate.changes} client(s) to reset their portal password.`)
        }
    } catch (error) {
        console.error('Failed to initialize client portal passwords:', error.message)
    }
}

initializeClientPortalPasswords()

app.post('/api/auth/manager-login', (req, res) => {
    const password = req.body?.password
    if (typeof password !== 'string' || !password.trim()) {
        return res.status(400).json({ error: 'Password required' })
    }

    if (!verifyManagerPassword(password)) {
        return res.status(401).json({ error: 'Invalid credentials' })
    }

    const session = createSession({ role: 'manager' })
    res.json({ token: session.token, expiresAt: session.expires })
})

app.post('/api/auth/client-login', (req, res) => {
    const clientId = req.body?.clientId
    const password = req.body?.password

    if (!clientId) {
        return res.status(400).json({ error: 'clientId required' })
    }

    if (typeof password !== 'string' || !password.trim()) {
        return res.status(400).json({ error: 'Password required' })
    }

    try {
        const client = db.prepare('SELECT id, name, candidate, portal_password, portal_password_needs_reset FROM clients WHERE id = ?').get(clientId)
        if (!client || !client.portal_password) {
            return res.status(401).json({ error: 'Invalid credentials' })
        }

        const usedManagerPassword = verifyManagerPassword(password)
        const hasValidClientPassword = verifyPassword(password, client.portal_password)

        if (!hasValidClientPassword && !usedManagerPassword) {
            return res.status(401).json({ error: 'Invalid credentials' })
        }

        const session = createSession({
            role: 'client',
            clientId: client.id,
            impersonatedByManager: usedManagerPassword,
        })
        const { portal_password, ...clientPayload } = client
        const mustResetPassword = !usedManagerPassword && Boolean(client.portal_password_needs_reset)
        res.json({ token: session.token, expiresAt: session.expires, client: clientPayload, mustResetPassword })
    } catch (error) {
        res.status(500).json({ error: error.message })
    }
})

app.post('/api/auth/logout', (req, res) => {
    const token = extractBearerToken(req)
    destroySession(token)
    res.json({ success: true })
})

app.get('/api/auth/clients', (req, res) => {
    try {
        const clients = db.prepare(`
            SELECT id, name, candidate
            FROM clients
            WHERE portal_password IS NOT NULL AND portal_password <> ''
            ORDER BY COALESCE(NULLIF(name, ''), NULLIF(candidate, ''), CAST(id AS TEXT))
        `).all()
        res.json(
            clients.map((client) => ({
                id: client.id,
                name: client.name,
                candidate: client.candidate,
            }))
        )
    } catch (error) {
        res.status(500).json({ error: error.message })
    }
})

// ==================== MANAGER API ENDPOINTS ====================

// Get manager dashboard overview
app.get('/api/manager/overview', authenticateManager, (req, res) => {
    try {
        const clients = db.prepare(`
            SELECT c.*, 
                   COUNT(DISTINCT da.donor_id) as assigned_donors,
                   COUNT(DISTINCT co.id) as total_calls,
                   COALESCE(SUM(co.pledge_amount), 0) as total_pledged,
                   COALESCE(SUM(co.contribution_amount), 0) as total_raised
            FROM clients c
            LEFT JOIN donor_assignments da ON c.id = da.client_id AND da.is_active = 1
            LEFT JOIN call_outcomes co ON c.id = co.client_id
            GROUP BY c.id
            ORDER BY c.name
        `).all()

        const totalDonors = db.prepare('SELECT COUNT(*) as count FROM donors').get()
        const unassignedDonors = db.prepare(`
            SELECT COUNT(*) as count FROM donors d
            WHERE d.id NOT IN (SELECT DISTINCT donor_id FROM donor_assignments WHERE is_active = 1)
        `).get()

        res.json({
            clients: sanitizeClientCollection(clients),
            statistics: {
                totalDonors: totalDonors.count,
                unassignedDonors: unassignedDonors.count,
                activeClients: clients.length
            }
        })
    } catch (error) {
        res.status(500).json({ error: error.message })
    }
})

// Get all donors for assignment interface
app.get('/api/manager/donors', authenticateManager, (req, res) => {
    try {
        const donors = db.prepare(`
            SELECT d.*,
                   GROUP_CONCAT(c.name) as assigned_clients,
                   GROUP_CONCAT(c.id) as assigned_client_ids,
                   COUNT(da.client_id) as assignment_count
            FROM donors d
            LEFT JOIN donor_assignments da ON d.id = da.donor_id AND da.is_active = 1
            LEFT JOIN clients c ON da.client_id = c.id
            GROUP BY d.id
            ORDER BY d.name
        `).all()

        res.json(donors)
    } catch (error) {
        res.status(500).json({ error: error.message })
    }
})

// Assign donor to client
app.post('/api/manager/assign-donor', authenticateManager, (req, res) => {
    const { clientId, donorId, priority = 1 } = req.body

    try {
        const stmt = db.prepare(`
            INSERT OR REPLACE INTO donor_assignments (client_id, donor_id, priority_level, assigned_by)
            VALUES (?, ?, ?, ?)
        `)
        const result = stmt.run(clientId, donorId, priority, 'manager')

        res.json({ success: true, assignmentId: result.lastInsertRowid })
    } catch (error) {
        res.status(500).json({ error: error.message })
    }
})

// Remove donor assignment
app.delete('/api/manager/assign-donor/:clientId/:donorId', authenticateManager, (req, res) => {
    const { clientId, donorId } = req.params

    try {
        const stmt = db.prepare(`
            UPDATE donor_assignments 
            SET is_active = 0 
            WHERE client_id = ? AND donor_id = ?
        `)
        stmt.run(clientId, donorId)

        res.json({ success: true })
    } catch (error) {
        res.status(500).json({ error: error.message })
    }
})

// Bulk assign donors to client
app.post('/api/manager/bulk-assign', authenticateManager, (req, res) => {
    const { clientId, donorIds, priority = 1 } = req.body

    try {
        const stmt = db.prepare(`
            INSERT OR REPLACE INTO donor_assignments (client_id, donor_id, priority_level, assigned_by)
            VALUES (?, ?, ?, ?)
        `)

        const transaction = db.transaction(() => {
            donorIds.forEach(donorId => {
                stmt.run(clientId, donorId, priority, 'manager')
            })
        })

        transaction()
        res.json({ success: true, assigned: donorIds.length })
    } catch (error) {
        res.status(500).json({ error: error.message })
    }
})

app.post('/api/manager/donors/upload', authenticateManager, upload.single('file'), (req, res) => {
    if (!req.file || !req.file.buffer || !req.file.buffer.length) {
        return res.status(400).json({ error: 'Upload a CSV or Excel file to import donors.' })
    }

    try {
        const workbook = xlsx.read(req.file.buffer, { type: 'buffer' })
        const [firstSheetName] = workbook.SheetNames
        if (!firstSheetName) {
            return res.status(400).json({ error: 'The uploaded file does not contain any worksheets.' })
        }

        const sheet = workbook.Sheets[firstSheetName]
        const rows = xlsx.utils.sheet_to_json(sheet, { defval: '', raw: false })
        if (!rows.length) {
            return res.status(400).json({ error: 'The uploaded file does not include any donor rows.' })
        }

        const fallbackClientId = parseInteger(req.body && req.body.clientId)
        const clients = db.prepare('SELECT id, name, candidate FROM clients').all()
        const clientLookup = buildClientLookup(clients)

        const unknownColumns = new Set()
        const parsedRows = rows.map((row, index) => {
            const normalizedRow = {}
<<<<<<< HEAD
            const contributionMap = new Map()
=======
>>>>>>> 8190d867
            Object.entries(row).forEach(([key, value]) => {
                if (!key) return
                const normalizedKey = normalizeColumnName(key)
                if (!normalizedKey) return
<<<<<<< HEAD

                const contributionField = identifyContributionField(normalizedKey)
                if (contributionField) {
                    const existing = contributionMap.get(contributionField.slot) || {}
                    existing[contributionField.field] = value
                    contributionMap.set(contributionField.slot, existing)
                    return
                }

=======
>>>>>>> 8190d867
                const mappedColumn = DONOR_COLUMN_MAP.get(normalizedKey)
                if (!mappedColumn) {
                    unknownColumns.add(key)
                    return
                }
                normalizedRow[mappedColumn] = value
            })
<<<<<<< HEAD

            const contributions = Array.from(contributionMap.entries())
                .sort((a, b) => {
                    const rank = (slot) => {
                        if (slot === 'default') return 0
                        const numeric = Number(slot)
                        return Number.isFinite(numeric) ? numeric : Number.MAX_SAFE_INTEGER
                    }
                    return rank(a[0]) - rank(b[0])
                })
                .map(([, entry]) => entry)

            return { rowNumber: index + 2, values: normalizedRow, contributions }
=======
            return { rowNumber: index + 2, values: normalizedRow }
>>>>>>> 8190d867
        })

        const summary = {
            totalRows: rows.length,
            inserted: 0,
            updated: 0,
            skipped: 0,
            ignoredColumns: Array.from(unknownColumns).sort(),
            errorDetails: [],
            assigned: 0,
            unassigned: 0,
<<<<<<< HEAD
            contributionsAdded: 0,
            contributionsSkipped: 0,
            contributionErrors: 0,
=======
>>>>>>> 8190d867
        }

        const insertStmt = db.prepare(`
            INSERT INTO donors (
                client_id, name, first_name, last_name, phone, email, city,
                employer, occupation, tags, suggested_ask, last_gift_note,
                notes, bio, photo_url
            ) VALUES (
                @client_id, @name, @first_name, @last_name, @phone, @email, @city,
                @employer, @occupation, @tags, @suggested_ask, @last_gift_note,
                @notes, @bio, @photo_url
            )
        `)

        const updateStmt = db.prepare(`
            UPDATE donors
            SET client_id = COALESCE(@client_id, client_id),
                name = @name,
                first_name = COALESCE(@first_name, first_name),
                last_name = COALESCE(@last_name, last_name),
                phone = COALESCE(@phone, phone),
                email = COALESCE(@email, email),
                city = COALESCE(@city, city),
                employer = COALESCE(@employer, employer),
                occupation = COALESCE(@occupation, occupation),
                tags = COALESCE(@tags, tags),
                suggested_ask = COALESCE(@suggested_ask, suggested_ask),
                last_gift_note = COALESCE(@last_gift_note, last_gift_note),
                notes = COALESCE(@notes, notes),
                bio = COALESCE(@bio, bio),
                photo_url = COALESCE(@photo_url, photo_url)
            WHERE id = @id
        `)

        const getDonorById = db.prepare('SELECT id FROM donors WHERE id = ?')
        const assignStmt = db.prepare(`
            INSERT INTO donor_assignments (client_id, donor_id, assigned_by, is_active)
            VALUES (?, ?, ?, 1)
            ON CONFLICT(client_id, donor_id)
            DO UPDATE SET
                is_active = 1,
                assigned_by = excluded.assigned_by,
                assigned_date = CURRENT_TIMESTAMP
        `)

<<<<<<< HEAD
        const findContributionStmt = db.prepare(`
            SELECT id FROM giving_history
            WHERE donor_id = ? AND year = ? AND candidate = ? AND amount = ?
            LIMIT 1
        `)

        const insertContributionStmt = db.prepare(`
            INSERT INTO giving_history (donor_id, year, candidate, amount)
            VALUES (?, ?, ?, ?)
        `)

        const applyRows = db.transaction((entries) => {
            entries.forEach(({ rowNumber, values, contributions }) => {
=======
        const applyRows = db.transaction((entries) => {
            entries.forEach(({ rowNumber, values }) => {
>>>>>>> 8190d867
                const transformed = transformDonorRow(values, fallbackClientId, clientLookup)
                if (!transformed || transformed.error) {
                    summary.skipped += 1
                    summary.errorDetails.push(`Row ${rowNumber}: ${transformed?.error || 'Unable to parse donor record.'}`)
                    return
                }

                const { donor, donorId, clientId } = transformed
<<<<<<< HEAD
                const contributionResult = transformContributionRows(contributions)
                contributionResult.errors.forEach((error) => {
                    summary.contributionErrors += 1
                    summary.errorDetails.push(`Row ${rowNumber}: ${error}`)
                })
=======
>>>>>>> 8190d867
                let finalDonorId = donorId

                try {
                    if (donorId) {
                        const existing = getDonorById.get(donorId)
                        if (existing) {
                            updateStmt.run({ ...donor, id: donorId })
                            finalDonorId = donorId
                            summary.updated += 1
                        } else {
                            const result = insertStmt.run(donor)
                            finalDonorId = result.lastInsertRowid
                            summary.inserted += 1
                        }
                    } else {
                        const result = insertStmt.run(donor)
                        finalDonorId = result.lastInsertRowid
                        summary.inserted += 1
                    }

                    if (clientId) {
                        assignStmt.run(clientId, finalDonorId, BULK_UPLOAD_ACTOR)
                        summary.assigned += 1
                    } else {
                        summary.unassigned += 1
                    }
<<<<<<< HEAD

                    const seenContributions = new Set()
                    contributionResult.entries.forEach((entry) => {
                        const key = `${entry.year}|${entry.candidate.toLowerCase()}|${entry.amount}`
                        if (seenContributions.has(key)) {
                            summary.contributionsSkipped += 1
                            return
                        }
                        seenContributions.add(key)

                        const existingContribution = findContributionStmt.get(
                            finalDonorId,
                            entry.year,
                            entry.candidate,
                            entry.amount
                        )
                        if (existingContribution) {
                            summary.contributionsSkipped += 1
                            return
                        }

                        insertContributionStmt.run(finalDonorId, entry.year, entry.candidate, entry.amount)
                        summary.contributionsAdded += 1
                    })
=======
>>>>>>> 8190d867
                } catch (error) {
                    summary.skipped += 1
                    summary.errorDetails.push(`Row ${rowNumber}: ${error.message}`)
                }
            })
        })

        applyRows(parsedRows)

        res.json({
            success: true,
<<<<<<< HEAD
                summary: {
                    totalRows: summary.totalRows,
                    inserted: summary.inserted,
                    updated: summary.updated,
                    skipped: summary.skipped,
                    assigned: summary.assigned,
                    unassigned: summary.unassigned,
                    contributionsAdded: summary.contributionsAdded,
                    contributionsSkipped: summary.contributionsSkipped,
                    contributionErrors: summary.contributionErrors,
                    ignoredColumns: summary.ignoredColumns,
                    errorCount: summary.errorDetails.length,
                    errors: summary.errorDetails.slice(0, 20),
                },
            })
=======
            summary: {
                totalRows: summary.totalRows,
                inserted: summary.inserted,
                updated: summary.updated,
                skipped: summary.skipped,
                assigned: summary.assigned,
                unassigned: summary.unassigned,
                ignoredColumns: summary.ignoredColumns,
                errorCount: summary.errorDetails.length,
                errors: summary.errorDetails.slice(0, 20),
            },
        })
>>>>>>> 8190d867
    } catch (error) {
        res.status(500).json({ error: error.message })
    }
})

// ==================== CLIENT API ENDPOINTS ====================

// Get client's assigned donors
app.get('/api/client/:clientId/donors', authenticateClient, (req, res) => {
    const { clientId } = req.params

    if (!clientMatchesSession(req.authenticatedClientId, clientId)) {
        return res.status(403).json({ error: 'Forbidden' })
    }

    try {
        const donors = db.prepare(`
            SELECT d.*, da.priority_level, da.assigned_date,
                   COALESCE(co.status, 'Not Contacted') as last_call_status,
                   co.call_date as last_call_date,
                   co.follow_up_date,
                   COUNT(co2.id) as total_calls
            FROM donors d
            JOIN donor_assignments da ON d.id = da.donor_id
            LEFT JOIN call_outcomes co ON d.id = co.donor_id AND co.client_id = da.client_id
            LEFT JOIN call_outcomes co2 ON d.id = co2.donor_id AND co2.client_id = da.client_id
            WHERE da.client_id = ? AND da.is_active = 1
            AND (co.id IS NULL OR co.id = (
                SELECT id FROM call_outcomes co3 
                WHERE co3.donor_id = d.id AND co3.client_id = da.client_id 
                ORDER BY call_date DESC LIMIT 1
            ))
            GROUP BY d.id, da.priority_level, da.assigned_date, co.status, co.call_date, co.follow_up_date
            ORDER BY da.priority_level DESC, da.assigned_date ASC
        `).all(clientId)

        res.json(donors)
    } catch (error) {
        res.status(500).json({ error: error.message })
    }
})

// Get client-specific donor details with research and notes
app.get('/api/client/:clientId/donor/:donorId', authenticateClient, (req, res) => {
    const { clientId, donorId } = req.params

    if (!clientMatchesSession(req.authenticatedClientId, clientId)) {
        return res.status(403).json({ error: 'Forbidden' })
    }

    try {
        // Get donor basic info
        const donor = db.prepare('SELECT * FROM donors WHERE id = ?').get(donorId)
        if (!donor) {
            return res.status(404).json({ error: 'Donor not found' })
        }

        // Get client-specific research
        const research = db.prepare(`
            SELECT research_category, research_content, updated_at
            FROM client_donor_research 
            WHERE client_id = ? AND donor_id = ?
        `).all(clientId, donorId)

        // Get client-specific notes
        const notes = db.prepare(`
            SELECT note_type, note_content, created_at, updated_at
            FROM client_donor_notes 
            WHERE client_id = ? AND donor_id = ?
            ORDER BY created_at DESC
        `).all(clientId, donorId)

        // Get call history for this client-donor pair
        const callHistory = db.prepare(`
            SELECT * FROM call_outcomes 
            WHERE client_id = ? AND donor_id = ?
            ORDER BY call_date DESC
        `).all(clientId, donorId)

        // Get giving history
        const givingHistory = db.prepare(`
            SELECT * FROM giving_history 
            WHERE donor_id = ?
            ORDER BY year DESC
        `).all(donorId)

        res.json({
            ...donor,
            research,
            notes,
            callHistory,
            givingHistory
        })
    } catch (error) {
        res.status(500).json({ error: error.message })
    }
})

// Record call outcome
app.post('/api/client/:clientId/call-outcome', authenticateClient, (req, res) => {
    const { clientId } = req.params

    if (!clientMatchesSession(req.authenticatedClientId, clientId)) {
        return res.status(403).json({ error: 'Forbidden' })
    }
    const {
        donorId,
        status,
        outcomeNotes,
        followUpDate,
        pledgeAmount,
        contributionAmount,
        nextAction,
        callDuration,
        callQuality
    } = req.body

    try {
        const stmt = db.prepare(`
            INSERT INTO call_outcomes (
                client_id, donor_id, status, outcome_notes, follow_up_date,
                pledge_amount, contribution_amount, next_action, call_duration, call_quality
            ) VALUES (?, ?, ?, ?, ?, ?, ?, ?, ?, ?)
        `)

        const result = stmt.run(
            clientId, donorId, status, outcomeNotes, followUpDate,
            pledgeAmount, contributionAmount, nextAction, callDuration, callQuality
        )

        res.json({ success: true, outcomeId: result.lastInsertRowid })
    } catch (error) {
        res.status(500).json({ error: error.message })
    }
})

// Add/update client-specific donor research
app.post('/api/client/:clientId/donor/:donorId/research', authenticateClient, (req, res) => {
    const { clientId, donorId } = req.params

    if (!clientMatchesSession(req.authenticatedClientId, clientId)) {
        return res.status(403).json({ error: 'Forbidden' })
    }
    const { category, content } = req.body

    try {
        const stmt = db.prepare(`
            INSERT OR REPLACE INTO client_donor_research 
            (client_id, donor_id, research_category, research_content, updated_at)
            VALUES (?, ?, ?, ?, CURRENT_TIMESTAMP)
        `)

        const result = stmt.run(clientId, donorId, category, content)
        res.json({ success: true, researchId: result.lastInsertRowid })
    } catch (error) {
        res.status(500).json({ error: error.message })
    }
})

// Add client-specific donor note
app.post('/api/client/:clientId/donor/:donorId/notes', authenticateClient, (req, res) => {
    const { clientId, donorId } = req.params

    if (!clientMatchesSession(req.authenticatedClientId, clientId)) {
        return res.status(403).json({ error: 'Forbidden' })
    }
    const { noteType, noteContent, isPrivate = true } = req.body

    try {
        const stmt = db.prepare(`
            INSERT INTO client_donor_notes (client_id, donor_id, note_type, note_content, is_private)
            VALUES (?, ?, ?, ?, ?)
        `)

        const result = stmt.run(clientId, donorId, noteType, noteContent, isPrivate)
        res.json({ success: true, noteId: result.lastInsertRowid })
    } catch (error) {
        res.status(500).json({ error: error.message })
    }
})

app.post('/api/client/:clientId/password', authenticateClient, (req, res) => {
    const { clientId } = req.params

    if (!clientMatchesSession(req.authenticatedClientId, clientId)) {
        return res.status(403).json({ error: 'Forbidden' })
    }

    const { newPassword, currentPassword, requireChange = false } = req.body || {}

    if (typeof newPassword !== 'string' || newPassword.trim().length < 6) {
        return res.status(400).json({ error: 'New password must be at least 6 characters.' })
    }

    try {
        const existing = db.prepare('SELECT portal_password FROM clients WHERE id = ?').get(clientId)
        if (!existing) {
            return res.status(404).json({ error: 'Client not found' })
        }

        if (!req.isManagerSession) {
            if (typeof currentPassword !== 'string' || !verifyPassword(currentPassword, existing.portal_password)) {
                return res.status(401).json({ error: 'Current password is incorrect.' })
            }
        }

        const updated = db.prepare(`
            UPDATE clients
            SET portal_password = ?, portal_password_needs_reset = ?
            WHERE id = ?
        `)

        updated.run(
            hashPassword(newPassword.trim()),
            requireChange ? 1 : 0,
            clientId
        )

        res.json({ success: true })
    } catch (error) {
        res.status(500).json({ error: error.message })
    }
})

// Start call session
app.post('/api/client/:clientId/start-session', authenticateClient, (req, res) => {
    const { clientId } = req.params

    if (!clientMatchesSession(req.authenticatedClientId, clientId)) {
        return res.status(403).json({ error: 'Forbidden' })
    }

    try {
        const stmt = db.prepare(`
            INSERT INTO call_sessions (client_id, session_start)
            VALUES (?, CURRENT_TIMESTAMP)
        `)

        const result = stmt.run(clientId)
        res.json({ success: true, sessionId: result.lastInsertRowid })
    } catch (error) {
        res.status(500).json({ error: error.message })
    }
})

// End call session
app.put('/api/client/:clientId/end-session/:sessionId', authenticateClient, (req, res) => {
    const { clientId, sessionId } = req.params

    if (!clientMatchesSession(req.authenticatedClientId, clientId)) {
        return res.status(403).json({ error: 'Forbidden' })
    }
    const { callsAttempted, callsCompleted, totalPledged, sessionNotes } = req.body

    try {
        const stmt = db.prepare(`
            UPDATE call_sessions 
            SET session_end = CURRENT_TIMESTAMP, calls_attempted = ?, 
                calls_completed = ?, total_pledged = ?, session_notes = ?
            WHERE id = ? AND client_id = ?
        `)

        stmt.run(callsAttempted, callsCompleted, totalPledged, sessionNotes, sessionId, clientId)
        res.json({ success: true })
    } catch (error) {
        res.status(500).json({ error: error.message })
    }
})

// ==================== EXISTING ENDPOINTS (Enhanced) ====================

// Get clients
app.get('/api/clients', authenticateManager, (req, res) => {
    try {
        const clients = db.prepare(`
            SELECT c.*, 
                   COUNT(DISTINCT da.donor_id) as assigned_donors
            FROM clients c
            LEFT JOIN donor_assignments da ON c.id = da.client_id AND da.is_active = 1
            GROUP BY c.id
            ORDER BY c.name
        `).all()
        res.json(sanitizeClientCollection(clients))
    } catch (error) {
        res.status(500).json({ error: error.message })
    }
})

const sanitizeClientField = (value) => {
    if (value === null || value === undefined) return null
    const trimmed = String(value).trim()
    return trimmed ? trimmed : null
}

const resolveFundraisingGoal = (input) => {
    if (input === null || input === undefined || input === '') {
        return { value: null, error: null }
    }
    const numericGoal = Number(input)
    if (Number.isNaN(numericGoal)) {
        return { value: null, error: 'fundraisingGoal must be numeric' }
    }
    return { value: numericGoal, error: null }
}

// Create client
app.post('/api/clients', authenticateManager, (req, res) => {
    const payload = req.body || {}

    const name = sanitizeClientField(payload.name)
    if (!name) return res.status(400).json({ error: 'name required' })

    const candidate = sanitizeClientField(payload.candidate)
    const office = sanitizeClientField(payload.office)
    const managerName = sanitizeClientField(payload.managerName ?? payload.manager_name)
    const contactEmail = sanitizeClientField(payload.contactEmail ?? payload.contact_email)
    const contactPhone = sanitizeClientField(payload.contactPhone ?? payload.contact_phone)
    const launchDate = sanitizeClientField(payload.launchDate ?? payload.launch_date)
    const notes = sanitizeClientField(payload.notes)
    const portalPasswordHash = hashPassword(DEFAULT_CLIENT_PORTAL_PASSWORD)

    const goalInput = payload.fundraisingGoal ?? payload.fundraising_goal
    const { value: fundraisingGoal, error: goalError } = resolveFundraisingGoal(goalInput)
    if (goalError) {
        return res.status(400).json({ error: goalError })
    }

    try {
        const stmt = db.prepare(`
            INSERT INTO clients(
                name,
                candidate,
                office,
                manager_name,
                contact_email,
                contact_phone,
                launch_date,
                fundraising_goal,
                notes,
                portal_password,
                portal_password_needs_reset
            )
            VALUES (?, ?, ?, ?, ?, ?, ?, ?, ?, ?, 1)
        `)
        const result = stmt.run(
            name,
            candidate,
            office,
            managerName,
            contactEmail,
            contactPhone,
            launchDate,
            fundraisingGoal,
            notes,
            portalPasswordHash
        )
        res.json({ id: result.lastInsertRowid })
    } catch (error) {
        res.status(500).json({ error: error.message })
    }
})

// Update client
app.put('/api/clients/:clientId', authenticateManager, (req, res) => {
    const clientId = req.params.clientId
    const payload = req.body || {}

    const existing = db.prepare('SELECT id FROM clients WHERE id = ?').get(clientId)
    if (!existing) {
        return res.status(404).json({ error: 'Client not found' })
    }

    const name = sanitizeClientField(payload.name)
    if (!name) {
        return res.status(400).json({ error: 'name required' })
    }

    const candidate = sanitizeClientField(payload.candidate)
    const office = sanitizeClientField(payload.office)
    const managerName = sanitizeClientField(payload.managerName ?? payload.manager_name)
    const contactEmail = sanitizeClientField(payload.contactEmail ?? payload.contact_email)
    const contactPhone = sanitizeClientField(payload.contactPhone ?? payload.contact_phone)
    const launchDate = sanitizeClientField(payload.launchDate ?? payload.launch_date)
    const notes = sanitizeClientField(payload.notes)
    const portalPasswordInput = typeof payload.portalPassword === 'string' ? payload.portalPassword.trim() : ''
    const resetPortalPassword = payload.resetPortalPassword === true
    const shouldUpdatePortalPassword = resetPortalPassword || Boolean(portalPasswordInput)
    let portalPasswordHash = null
    let portalPasswordNeedsReset = null

    if (shouldUpdatePortalPassword) {
        if (resetPortalPassword || !portalPasswordInput) {
            portalPasswordHash = hashPassword(DEFAULT_CLIENT_PORTAL_PASSWORD)
            portalPasswordNeedsReset = 1
        } else {
            portalPasswordHash = hashPassword(portalPasswordInput)
            portalPasswordNeedsReset = payload.requirePasswordReset === true ? 1 : 0
        }
    }

    const goalInput = payload.fundraisingGoal ?? payload.fundraising_goal
    const { value: fundraisingGoal, error: goalError } = resolveFundraisingGoal(goalInput)
    if (goalError) {
        return res.status(400).json({ error: goalError })
    }

    try {
        const sql = `
            UPDATE clients
            SET name = ?,
                candidate = ?,
                office = ?,
                manager_name = ?,
                contact_email = ?,
                contact_phone = ?,
                launch_date = ?,
                fundraising_goal = ?,
                notes = ?${shouldUpdatePortalPassword ? ', portal_password = ?, portal_password_needs_reset = ?' : ''}
            WHERE id = ?
        `

        const params = [
            name,
            candidate,
            office,
            managerName,
            contactEmail,
            contactPhone,
            launchDate,
            fundraisingGoal,
            notes,
        ]

        if (shouldUpdatePortalPassword) {
            params.push(portalPasswordHash, portalPasswordNeedsReset)
        }

        params.push(clientId)

        const stmt = db.prepare(sql)
        stmt.run(...params)

        res.json({ success: true })
    } catch (error) {
        res.status(500).json({ error: error.message })
    }
})

app.delete('/api/clients/:clientId', authenticateManager, (req, res) => {
    const clientId = req.params.clientId

    try {
        const existing = db.prepare('SELECT id FROM clients WHERE id = ?').get(clientId)
        if (!existing) {
            return res.status(404).json({ error: 'Client not found' })
        }

        const removeClient = db.transaction((id) => {
            db.prepare('DELETE FROM donor_assignments WHERE client_id = ?').run(id)
            db.prepare('DELETE FROM client_donor_research WHERE client_id = ?').run(id)
            db.prepare('DELETE FROM client_donor_notes WHERE client_id = ?').run(id)
            db.prepare('DELETE FROM call_outcomes WHERE client_id = ?').run(id)
            db.prepare('DELETE FROM call_sessions WHERE client_id = ?').run(id)
            db.prepare('DELETE FROM clients WHERE id = ?').run(id)
        })

        removeClient(clientId)
        res.json({ success: true })
    } catch (error) {
        res.status(500).json({ error: error.message })
    }
})

// Enhanced donors endpoint with assignment info
app.get('/api/clients/:clientId/donors-legacy', authenticateManager, (req, res) => {
    try {
        const stmt = db.prepare(`
            SELECT d.*, da.assigned_date, da.priority_level
            FROM donors d
            JOIN donor_assignments da ON d.id = da.donor_id
            WHERE da.client_id = ? AND da.is_active = 1
            ORDER BY da.priority_level DESC, d.created_at DESC
        `)
        res.json(stmt.all(req.params.clientId))
    } catch (error) {
        res.status(500).json({ error: error.message })
    }
})

// Create donor
app.post('/api/clients/:clientId/donors', authenticateManager, (req, res) => {
    const c = req.params.clientId
    const d = req.body || {}
    if (!d.name) return res.status(400).json({ error: 'name required' })

    try {
        const donorStmt = db.prepare(`
            INSERT INTO donors(name,phone,email,city,employer,occupation,bio,photo_url,tags,suggested_ask,last_gift_note)
            VALUES (?,?,?,?,?,?,?,?,?,?,?)
        `)
        const donorResult = donorStmt.run(
            d.name, d.phone, d.email, d.city, d.employer, d.occupation, 
            d.bio, d.photo_url, d.tags, d.suggested_ask, d.last_gift_note
        )

        // Auto-assign to the client
        const assignStmt = db.prepare(`
            INSERT INTO donor_assignments (client_id, donor_id, assigned_by)
            VALUES (?, ?, ?)
        `)
        assignStmt.run(c, donorResult.lastInsertRowid, 'auto-assign')

        res.json({ id: donorResult.lastInsertRowid })
    } catch (error) {
        res.status(500).json({ error: error.message })
    }
})

app.delete('/api/donors/:donorId', authenticateManager, (req, res) => {
    const donorId = req.params.donorId

    try {
        const existing = db.prepare('SELECT id FROM donors WHERE id = ?').get(donorId)
        if (!existing) {
            return res.status(404).json({ error: 'Donor not found' })
        }

        const removeDonor = db.transaction((id) => {
            db.prepare('DELETE FROM donor_assignments WHERE donor_id = ?').run(id)
            db.prepare('DELETE FROM client_donor_research WHERE donor_id = ?').run(id)
            db.prepare('DELETE FROM client_donor_notes WHERE donor_id = ?').run(id)
            db.prepare('DELETE FROM call_outcomes WHERE donor_id = ?').run(id)
            db.prepare('DELETE FROM giving_history WHERE donor_id = ?').run(id)
            db.prepare('DELETE FROM donors WHERE id = ?').run(id)
        })

        removeDonor(donorId)
        res.json({ success: true })
    } catch (error) {
        res.status(500).json({ error: error.message })
    }
})

app.get('/api/donors/:donorId', authenticateManager, (req, res) => {
    const donorId = req.params.donorId

    try {
        const donor = getDonorDetail(donorId)
        if (!donor) {
            return res.status(404).json({ error: 'Donor not found' })
        }

        res.json(donor)
    } catch (error) {
        res.status(500).json({ error: error.message })
    }
})

app.post('/api/donors', authenticateManager, (req, res) => {
    const payload = req.body || {}
    const assignedClientIds = Array.isArray(payload.assignedClientIds)
        ? payload.assignedClientIds.filter((id) => id !== undefined && id !== null)
        : []

    if (!payload.firstName && !payload.lastName && !payload.name) {
        return res.status(400).json({ error: 'Donor name is required' })
    }

    if (!assignedClientIds.length) {
        return res.status(400).json({ error: 'At least one client assignment is required' })
    }

    const numericClientIds = assignedClientIds
        .map((value) => Number(value))
        .filter((value) => Number.isInteger(value) && value > 0)
    if (!numericClientIds.length) {
        return res.status(400).json({ error: 'Assigned clients are invalid' })
    }

    const ownerClientId = numericClientIds[0]
    const name = payload.name || `${payload.firstName || ''} ${payload.lastName || ''}`.trim()

    try {
        const stmt = db.prepare(`
            INSERT INTO donors (
                client_id, name, first_name, last_name, phone, email, city,
                employer, occupation, tags, suggested_ask, last_gift_note,
                notes, bio, photo_url
            ) VALUES (?, ?, ?, ?, ?, ?, ?, ?, ?, ?, ?, ?, ?, ?, ?)
        `)

        const result = stmt.run(
            ownerClientId,
            name,
            payload.firstName || null,
            payload.lastName || null,
            payload.phone || null,
            payload.email || null,
            payload.city || null,
            payload.company || null,
            payload.industry || null,
            payload.tags || null,
            payload.ask !== undefined && payload.ask !== null && payload.ask !== '' ? Number(payload.ask) : null,
            payload.lastGift || null,
            payload.notes || null,
            payload.biography || null,
            payload.pictureUrl || null
        )

        const donorId = result.lastInsertRowid

        const assignStmt = db.prepare(`
            INSERT OR REPLACE INTO donor_assignments (client_id, donor_id, assigned_by, is_active)
            VALUES (?, ?, ?, 1)
        `)
        const assignTransaction = db.transaction((clientIds) => {
            clientIds.forEach((clientId) => {
                assignStmt.run(clientId, donorId, payload.createdBy || 'donor-editor')
            })
        })
        assignTransaction(numericClientIds)

        const historyEntries = Array.isArray(payload.history) ? payload.history : []
        if (historyEntries.length) {
            const historyStmt = db.prepare(`
                INSERT INTO giving_history (donor_id, year, candidate, amount)
                VALUES (?, ?, ?, ?)
            `)
            const historyTransaction = db.transaction((entries) => {
                entries.forEach((entry) => {
                    if (!entry) return
                    const year = Number(entry.year)
                    const candidate = entry.candidate ? String(entry.candidate) : ''
                    const amount = entry.amount === null || entry.amount === undefined || entry.amount === ''
                        ? null
                        : Number(entry.amount)
                    if (!candidate || Number.isNaN(year) || amount === null || Number.isNaN(amount)) {
                        return
                    }
                    historyStmt.run(donorId, year, candidate, amount)
                })
            })
            historyTransaction(historyEntries)
        }

        const donor = getDonorDetail(donorId)
        res.status(201).json(donor)
    } catch (error) {
        res.status(500).json({ error: error.message })
    }
})

app.put('/api/donors/:donorId', authenticateManager, (req, res) => {
    const donorId = req.params.donorId
    const payload = req.body || {}

    try {
        const existing = db.prepare('SELECT * FROM donors WHERE id = ?').get(donorId)
        if (!existing) {
            return res.status(404).json({ error: 'Donor not found' })
        }

        const firstName = payload.firstName ?? existing.first_name
        const lastName = payload.lastName ?? existing.last_name
        const name = payload.name || `${firstName || ''} ${lastName || ''}`.trim() || existing.name
        const suggestedAsk =
            payload.ask === null || payload.ask === undefined || payload.ask === ''
                ? null
                : Number(payload.ask)

        const stmt = db.prepare(`
            UPDATE donors
            SET name = ?,
                first_name = ?,
                last_name = ?,
                phone = ?,
                email = ?,
                city = ?,
                employer = ?,
                occupation = ?,
                tags = ?,
                suggested_ask = ?,
                last_gift_note = ?,
                notes = ?,
                bio = ?,
                photo_url = ?
            WHERE id = ?
        `)

        stmt.run(
            name,
            firstName || null,
            lastName || null,
            payload.phone ?? existing.phone,
            payload.email ?? existing.email,
            payload.city ?? existing.city,
            payload.company ?? existing.employer,
            payload.industry ?? existing.occupation,
            payload.tags ?? existing.tags,
            suggestedAsk,
            payload.lastGift ?? existing.last_gift_note,
            payload.notes ?? existing.notes,
            payload.biography ?? existing.bio,
            payload.pictureUrl ?? existing.photo_url,
            donorId
        )

        const donor = getDonorDetail(donorId)
        res.json(donor)
    } catch (error) {
        res.status(500).json({ error: error.message })
    }
})

function getDonorDetail(donorId) {
    const donor = db.prepare('SELECT * FROM donors WHERE id = ?').get(donorId)
    if (!donor) {
        return null
    }

    let history = []
    try {
        history = db.prepare(`
            SELECT id, year, candidate, amount
            FROM giving_history
            WHERE donor_id = ?
            ORDER BY year DESC, created_at DESC
        `).all(donorId)
    } catch (error) {
        console.warn('Failed to load giving history for donor', donorId, error.message)
        history = []
    }

    let assignmentRows = []
    try {
        assignmentRows = db.prepare(`
            SELECT c.id, c.name
            FROM donor_assignments da
            JOIN clients c ON da.client_id = c.id
            WHERE da.donor_id = ? AND da.is_active = 1
            ORDER BY c.name
        `).all(donorId)
    } catch (error) {
        console.warn('Failed to load donor assignments for donor', donorId, error.message)
        assignmentRows = []
    }

    let noteRows = []
    try {
        noteRows = db.prepare(`
            SELECT
                n.id,
                n.client_id,
                c.name AS client_name,
                c.candidate AS client_candidate,
                n.note_type,
                n.note_content,
                n.is_private,
                n.is_important,
                n.created_at,
                n.updated_at
            FROM client_donor_notes n
            LEFT JOIN clients c ON n.client_id = c.id
            WHERE n.donor_id = ?
            ORDER BY n.created_at DESC
        `).all(donorId)
    } catch (error) {
        console.warn('Failed to load client donor notes for donor', donorId, error.message)
        noteRows = []
    }

    const notesByClient = new Map()
    noteRows.forEach((row) => {
        const key = row.client_id == null ? 'unassigned' : String(row.client_id)
        if (!notesByClient.has(key)) {
            notesByClient.set(key, {
                client_id: row.client_id,
                client_name: row.client_name || row.client_candidate || 'Unknown candidate',
                client_candidate: row.client_candidate || row.client_name || 'Unknown candidate',
                notes: [],
            })
        }
        const group = notesByClient.get(key)
        group.notes.push({
            id: row.id,
            note_type: row.note_type,
            note_content: row.note_content,
            is_private: Boolean(row.is_private),
            is_important: Boolean(row.is_important),
            created_at: row.created_at,
            updated_at: row.updated_at,
        })
    })

    const clientNotes = Array.from(notesByClient.values()).sort((a, b) => {
        return (a.client_name || '').localeCompare(b.client_name || '')
    })

    const assignedClientIds = assignmentRows.map((row) => row.id).join(',')
    const assignedClientNames = assignmentRows.map((row) => row.name).join(', ')

    return {
        ...donor,
        history,
        assigned_client_ids: assignedClientIds,
        assigned_clients: assignedClientNames,
        client_notes: clientNotes,
    }
}

function buildGivingSummary(rows = []) {
    const donors = new Map()
    const years = new Map()
    let totalAmount = 0
    let contributionCount = 0

    rows.forEach((row) => {
        if (!row) return
        const donorId = row.donor_id != null ? String(row.donor_id) : null
        const donorName = row.donor_name || ''
        const amountValue = Number(row.amount)
        const amount = Number.isFinite(amountValue) ? amountValue : 0
        const yearValue = Number(row.year)
        const year = Number.isFinite(yearValue) ? yearValue : null
        const candidate = row.candidate || null

        contributionCount += 1
        totalAmount += amount

        if (donorId) {
            if (!donors.has(donorId)) {
                donors.set(donorId, {
                    donorId,
                    donorName: donorName || 'Unnamed donor',
                    totalAmount: 0,
                    contributionCount: 0,
                    contributions: []
                })
            }
            const donorEntry = donors.get(donorId)
            donorEntry.totalAmount += amount
            donorEntry.contributionCount += 1
            donorEntry.contributions.push({
                id: row.id != null ? String(row.id) : null,
                year,
                amount,
                candidate,
                createdAt: row.created_at || null
            })
        }

        const yearKey = year === null ? '__unspecified__' : String(year)
        if (!years.has(yearKey)) {
            years.set(yearKey, {
                year,
                donorIds: new Set(),
                contributionCount: 0,
                totalAmount: 0
            })
        }
        const yearEntry = years.get(yearKey)
        yearEntry.contributionCount += 1
        yearEntry.totalAmount += amount
        if (donorId) {
            yearEntry.donorIds.add(donorId)
        }
    })

    const donorCollection = Array.from(donors.values()).map((donor) => {
        donor.contributions.sort((a, b) => {
            const yearA = a.year === null ? -Infinity : a.year
            const yearB = b.year === null ? -Infinity : b.year
            if (yearA !== yearB) {
                return yearB - yearA
            }
            if (a.amount !== b.amount) {
                return b.amount - a.amount
            }
            const candidateA = (a.candidate || '').toLowerCase()
            const candidateB = (b.candidate || '').toLowerCase()
            if (candidateA !== candidateB) {
                return candidateA < candidateB ? -1 : 1
            }
            return 0
        })
        return donor
    })

    donorCollection.sort((a, b) => {
        if (b.totalAmount !== a.totalAmount) {
            return b.totalAmount - a.totalAmount
        }
        return (a.donorName || '').localeCompare(b.donorName || '')
    })

    const yearCollection = Array.from(years.values()).map((entry) => ({
        year: entry.year,
        donorCount: entry.donorIds.size,
        contributionCount: entry.contributionCount,
        totalAmount: entry.totalAmount
    }))

    yearCollection.sort((a, b) => {
        if (a.year === null && b.year === null) return 0
        if (a.year === null) return 1
        if (b.year === null) return -1
        return b.year - a.year
    })

    return {
        totals: {
            totalAmount,
            contributionCount,
            donorCount: donorCollection.length
        },
        donors: donorCollection,
        years: yearCollection
    }
}

app.get('/api/giving/candidates/:candidate/summary', authenticateManager, (req, res) => {
    const requested = (req.params.candidate || '').trim()
    if (!requested) {
        return res.status(400).json({ error: 'candidate parameter required' })
    }

    try {
        const contributions = db.prepare(`
            SELECT gh.id, gh.donor_id, gh.year, gh.candidate, gh.amount, gh.created_at,
                   d.name AS donor_name
            FROM giving_history gh
            JOIN donors d ON d.id = gh.donor_id
            WHERE LOWER(TRIM(gh.candidate)) = LOWER(TRIM(?))
            ORDER BY gh.year DESC, gh.created_at DESC
        `).all(requested)

        const summary = buildGivingSummary(contributions)
        const displayCandidate = contributions.find((row) => row && row.candidate)?.candidate || requested

        res.json({
            candidate: displayCandidate,
            requestedCandidate: requested,
            totals: summary.totals,
            years: summary.years,
            donors: summary.donors,
        })
    } catch (error) {
        res.status(500).json({ error: error.message })
    }
})

app.get('/api/giving/search', authenticateManager, (req, res) => {
    const year = parseInteger(req.query.year)
    const amount = parseNonNegativeNumber(req.query.amount)
    let minAmount = parseNonNegativeNumber(req.query.minAmount)
    let maxAmount = parseNonNegativeNumber(req.query.maxAmount)

    if (amount !== null) {
        minAmount = null
        maxAmount = null
    } else if (minAmount !== null && maxAmount !== null && minAmount > maxAmount) {
        const temp = minAmount
        minAmount = maxAmount
        maxAmount = temp
    }

    if (year === null && amount === null && minAmount === null && maxAmount === null) {
        return res.status(400).json({ error: 'Provide at least one search filter (year or amount).' })
    }

    const filters = []
    const params = []

    if (year !== null) {
        filters.push('gh.year = ?')
        params.push(year)
    }
    if (amount !== null) {
        filters.push('gh.amount = ?')
        params.push(amount)
    } else {
        if (minAmount !== null) {
            filters.push('gh.amount >= ?')
            params.push(minAmount)
        }
        if (maxAmount !== null) {
            filters.push('gh.amount <= ?')
            params.push(maxAmount)
        }
    }

    const whereClause = filters.length ? `WHERE ${filters.join(' AND ')}` : ''

    try {
        const contributions = db.prepare(`
            SELECT gh.id, gh.donor_id, gh.year, gh.candidate, gh.amount, gh.created_at,
                   d.name AS donor_name
            FROM giving_history gh
            JOIN donors d ON d.id = gh.donor_id
            ${whereClause}
            ORDER BY d.name COLLATE NOCASE, gh.year DESC, gh.created_at DESC
        `).all(...params)

        const summary = buildGivingSummary(contributions)

        res.json({
            filters: {
                year,
                amount,
                minAmount: amount !== null ? null : minAmount,
                maxAmount: amount !== null ? null : maxAmount,
            },
            totals: summary.totals,
            years: summary.years,
            donors: summary.donors,
        })
    } catch (error) {
        res.status(500).json({ error: error.message })
    }
})

// Get giving history
app.get('/api/donors/:donorId/giving', authenticateManager, (req, res) => {
    const stmt = db.prepare('SELECT * FROM giving_history WHERE donor_id = ? ORDER BY year DESC, created_at DESC')
    res.json(stmt.all(req.params.donorId))
})

// Add giving history
app.post('/api/donors/:donorId/giving', authenticateManager, (req, res) => {
    const { year, candidate, amount } = req.body || {}
    if (!year || !candidate || amount == null) return res.status(400).json({ error: 'year, candidate, amount required' })

    try {
        const stmt = db.prepare(`
            INSERT INTO giving_history(donor_id, year, candidate, amount)
            VALUES (?,?,?,?)
        `)
        const result = stmt.run(req.params.donorId, year, candidate, amount)
        res.json({ id: result.lastInsertRowid })
    } catch (error) {
        res.status(500).json({ error: error.message })
    }
})

app.delete('/api/donors/:donorId/giving/:entryId', authenticateManager, (req, res) => {
    const { donorId, entryId } = req.params

    try {
        const existing = db.prepare('SELECT id FROM giving_history WHERE id = ? AND donor_id = ?').get(entryId, donorId)
        if (!existing) {
            return res.status(404).json({ error: 'Contribution not found' })
        }

        db.prepare('DELETE FROM giving_history WHERE id = ?').run(entryId)
        res.json({ success: true })
    } catch (error) {
        res.status(500).json({ error: error.message })
    }
})

// Legacy interactions endpoint (now uses call_outcomes)
app.get('/api/donors/:donorId/interactions', authenticateManager, (req, res) => {
    const { clientId } = req.query
    let stmt, params

    try {
        if (clientId) {
            stmt = db.prepare('SELECT * FROM call_outcomes WHERE donor_id = ? AND client_id = ? ORDER BY call_date DESC')
            params = [req.params.donorId, clientId]
        } else {
            stmt = db.prepare('SELECT * FROM call_outcomes WHERE donor_id = ? ORDER BY call_date DESC')
            params = [req.params.donorId]
        }

        res.json(stmt.all(...params))
    } catch (error) {
        res.status(500).json({ error: error.message })
    }
})

// Legacy interaction creation (maps to call_outcomes)
app.post('/api/donors/:donorId/interactions', authenticateManager, (req, res) => {
    const d = req.body || {}
    const { clientId } = req.query

    if (!d.status) return res.status(400).json({ error: 'status required' })

    try {
        const stmt = db.prepare(`
            INSERT INTO call_outcomes(donor_id, client_id, status, outcome_notes, follow_up_date, pledge_amount, contribution_amount)
            VALUES (?,?,?,?,?,?,?)
        `)
        const result = stmt.run(
            req.params.donorId, clientId, d.status, d.notes, 
            d.followup_date, d.pledge_amount, d.contribution_amount
        )
        res.json({ id: result.lastInsertRowid })
    } catch (error) {
        res.status(500).json({ error: error.message })
    }
})

// Handle all other routes by serving the index.html file (SPA support)
// This replaces the problematic app.get('*', ...) route
app.use((req, res) => {
    const indexPath = path.join(__dirname, '..', 'public', 'index.html')
    console.log('Catch-all route triggered for:', req.url, 'looking for:', indexPath)
    if (fs.existsSync(indexPath)) {
        res.sendFile(indexPath)
    } else {
        res.status(404).send(`
            <h1>File Not Found</h1>
            <p>Looking for index.html at: ${indexPath}</p>
            <p>Please ensure your index.html file is in the 'public' directory.</p>
            <p>Current server directory: ${__dirname}</p>
            <p>Static files served from: ${path.join(__dirname, '..', 'public')}</p>
        `)
    }
})

const port = process.env.PORT || 3000
app.listen(port, () => {
    console.log(`Enhanced Campaign Call Time System running at http://localhost:${port}`)
    console.log(`Server directory: ${__dirname}`)
    console.log(`Static files served from: ${path.join(__dirname, '..', 'public')}`)
    console.log(`Database: ${dbPath}`)

    // Check if files exist
    const publicDir = path.join(__dirname, '..', 'public')
    const indexFile = path.join(publicDir, 'index.html')

    console.log('\nFile check:')
    console.log(`Public directory exists: ${fs.existsSync(publicDir)}`)
    console.log(`index.html exists: ${fs.existsSync(indexFile)}`)
    console.log(`Database file exists: ${fs.existsSync(dbPath)}`)

    if (fs.existsSync(publicDir)) {
        const files = fs.readdirSync(publicDir)
        console.log(`Files in public directory: ${files.join(', ')}`)
    }
})<|MERGE_RESOLUTION|>--- conflicted
+++ resolved
@@ -78,7 +78,6 @@
     ['recordid', 'id'],
 ])
 
-<<<<<<< HEAD
 const CONTRIBUTION_PREFIXES = ['contribution', 'giving', 'donation', 'gift']
 const CONTRIBUTION_FIELD_PATTERN = new RegExp(
     `^(?:${CONTRIBUTION_PREFIXES.join('|')})(\\d*)(year|candidate|amount)$`
@@ -95,8 +94,6 @@
     return { slot, field }
 }
 
-=======
->>>>>>> 8190d867
 const cleanString = (value) => {
     if (value === undefined || value === null) return null
     if (typeof value === 'string') {
@@ -158,7 +155,6 @@
     return null
 }
 
-<<<<<<< HEAD
 const parseCurrency = (value) => {
     if (value === undefined || value === null) return null
     if (typeof value === 'number') {
@@ -175,23 +171,10 @@
         if (!cleaned) return null
         const parsed = Number(cleaned)
         return Number.isFinite(parsed) ? parsed : null
-=======
-const parseNonNegativeNumber = (value) => {
-    if (value === undefined || value === null) return null
-    if (typeof value === 'number') {
-        return Number.isFinite(value) && value >= 0 ? Number(value) : null
-    }
-    if (typeof value === 'string') {
-        const cleaned = value.replace(/[^0-9.+-]/g, '').trim()
-        if (!cleaned) return null
-        const parsed = Number(cleaned)
-        return Number.isFinite(parsed) && parsed >= 0 ? parsed : null
->>>>>>> 8190d867
     }
     return null
 }
 
-<<<<<<< HEAD
 const transformContributionRows = (rows = []) => {
     const entries = []
     const errors = []
@@ -222,8 +205,6 @@
     return { entries, errors }
 }
 
-=======
->>>>>>> 8190d867
 const buildClientLookup = (clients) => {
     const lookup = new Map()
     clients.forEach((client) => {
@@ -956,15 +937,11 @@
         const unknownColumns = new Set()
         const parsedRows = rows.map((row, index) => {
             const normalizedRow = {}
-<<<<<<< HEAD
             const contributionMap = new Map()
-=======
->>>>>>> 8190d867
             Object.entries(row).forEach(([key, value]) => {
                 if (!key) return
                 const normalizedKey = normalizeColumnName(key)
                 if (!normalizedKey) return
-<<<<<<< HEAD
 
                 const contributionField = identifyContributionField(normalizedKey)
                 if (contributionField) {
@@ -974,8 +951,6 @@
                     return
                 }
 
-=======
->>>>>>> 8190d867
                 const mappedColumn = DONOR_COLUMN_MAP.get(normalizedKey)
                 if (!mappedColumn) {
                     unknownColumns.add(key)
@@ -983,7 +958,6 @@
                 }
                 normalizedRow[mappedColumn] = value
             })
-<<<<<<< HEAD
 
             const contributions = Array.from(contributionMap.entries())
                 .sort((a, b) => {
@@ -997,9 +971,6 @@
                 .map(([, entry]) => entry)
 
             return { rowNumber: index + 2, values: normalizedRow, contributions }
-=======
-            return { rowNumber: index + 2, values: normalizedRow }
->>>>>>> 8190d867
         })
 
         const summary = {
@@ -1011,12 +982,9 @@
             errorDetails: [],
             assigned: 0,
             unassigned: 0,
-<<<<<<< HEAD
             contributionsAdded: 0,
             contributionsSkipped: 0,
             contributionErrors: 0,
-=======
->>>>>>> 8190d867
         }
 
         const insertStmt = db.prepare(`
@@ -1062,7 +1030,6 @@
                 assigned_date = CURRENT_TIMESTAMP
         `)
 
-<<<<<<< HEAD
         const findContributionStmt = db.prepare(`
             SELECT id FROM giving_history
             WHERE donor_id = ? AND year = ? AND candidate = ? AND amount = ?
@@ -1076,10 +1043,6 @@
 
         const applyRows = db.transaction((entries) => {
             entries.forEach(({ rowNumber, values, contributions }) => {
-=======
-        const applyRows = db.transaction((entries) => {
-            entries.forEach(({ rowNumber, values }) => {
->>>>>>> 8190d867
                 const transformed = transformDonorRow(values, fallbackClientId, clientLookup)
                 if (!transformed || transformed.error) {
                     summary.skipped += 1
@@ -1088,14 +1051,11 @@
                 }
 
                 const { donor, donorId, clientId } = transformed
-<<<<<<< HEAD
                 const contributionResult = transformContributionRows(contributions)
                 contributionResult.errors.forEach((error) => {
                     summary.contributionErrors += 1
                     summary.errorDetails.push(`Row ${rowNumber}: ${error}`)
                 })
-=======
->>>>>>> 8190d867
                 let finalDonorId = donorId
 
                 try {
@@ -1122,7 +1082,6 @@
                     } else {
                         summary.unassigned += 1
                     }
-<<<<<<< HEAD
 
                     const seenContributions = new Set()
                     contributionResult.entries.forEach((entry) => {
@@ -1147,8 +1106,6 @@
                         insertContributionStmt.run(finalDonorId, entry.year, entry.candidate, entry.amount)
                         summary.contributionsAdded += 1
                     })
-=======
->>>>>>> 8190d867
                 } catch (error) {
                     summary.skipped += 1
                     summary.errorDetails.push(`Row ${rowNumber}: ${error.message}`)
@@ -1160,7 +1117,6 @@
 
         res.json({
             success: true,
-<<<<<<< HEAD
                 summary: {
                     totalRows: summary.totalRows,
                     inserted: summary.inserted,
@@ -1176,20 +1132,6 @@
                     errors: summary.errorDetails.slice(0, 20),
                 },
             })
-=======
-            summary: {
-                totalRows: summary.totalRows,
-                inserted: summary.inserted,
-                updated: summary.updated,
-                skipped: summary.skipped,
-                assigned: summary.assigned,
-                unassigned: summary.unassigned,
-                ignoredColumns: summary.ignoredColumns,
-                errorCount: summary.errorDetails.length,
-                errors: summary.errorDetails.slice(0, 20),
-            },
-        })
->>>>>>> 8190d867
     } catch (error) {
         res.status(500).json({ error: error.message })
     }
