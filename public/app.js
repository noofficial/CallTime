--- conflicted
+++ resolved
@@ -208,8 +208,6 @@
   sessionActive: false,
 };
 
-<<<<<<< HEAD
-=======
 const databaseState = {
   donors: [],
   filtered: [],
@@ -218,7 +216,6 @@
   clientAssignments: new Set(),
 };
 
->>>>>>> 42057570
 const elements = {
   clientList: document.getElementById("client-list"),
   emptyState: document.getElementById("empty-state"),
@@ -243,8 +240,6 @@
   emptyCreateButton: document.getElementById("empty-create"),
   emptyDemoButton: document.getElementById("empty-demo"),
   template: document.getElementById("donor-item-template"),
-<<<<<<< HEAD
-=======
   donorDatabase: document.getElementById("donor-database"),
   closeDonorDatabase: document.getElementById("close-donor-database"),
   exportDonorData: document.getElementById("export-donor-data"),
@@ -263,7 +258,6 @@
   databaseClientMeta: document.getElementById("database-client-meta"),
   databaseClientSelector: document.getElementById("database-client-selector"),
   donorClientAssignments: document.getElementById("donor-client-assignments"),
->>>>>>> 42057570
 };
 
 let clientFormMode = { mode: "create", id: null };
@@ -295,8 +289,6 @@
   elements.statusFilter.addEventListener("change", applyFilters);
   elements.refreshDonors.addEventListener("click", () => refreshDonorData());
   elements.startSession.addEventListener("click", startCallSession);
-<<<<<<< HEAD
-=======
   elements.manageDonors.addEventListener("click", openDonorDatabase);
   elements.openDatabase.addEventListener("click", openDonorDatabase);
   elements.closeDonorDatabase.addEventListener("click", closeDonorDatabase);
@@ -312,7 +304,6 @@
   elements.historyList.addEventListener("click", handleHistoryListClick);
   elements.deleteDonor.addEventListener("click", handleDeleteDonor);
   elements.exportDonorData.addEventListener("click", exportDonorData);
->>>>>>> 42057570
 }
 
 function loadDemoWorkspace() {
@@ -920,26 +911,6 @@
   elements.workspace.focus();
 }
 
-<<<<<<< HEAD
-
-function refreshActiveClientQueue(preserveDonor = true) {
-  if (!state.activeClientId) return;
-  const donors = db.getDonors(state.activeClientId);
-  const previousDonorId = preserveDonor ? state.activeDonorId : null;
-  state.donors = donors.map((donor, index) => normalizeDonor(donor, index));
-  applyFilters();
-  if (preserveDonor && previousDonorId && state.donors.some((donor) => donor.id === previousDonorId)) {
-    renderDonorDetail(previousDonorId);
-  } else if (state.donors.length) {
-    renderDonorDetail(state.donors[0].id);
-  } else {
-    renderEmptyDetail(
-      "No donor records selected for this client yet. Use the donor database to assign supporters.",
-    );
-  }
-}
-
-=======
 
 function openDonorDatabase() {
   if (!state.clients.length) {
@@ -1425,7 +1396,6 @@
     })
     .join("");
 }
->>>>>>> 42057570
 
 function fetchDonorSheet(url) {
   return fetch(url)
