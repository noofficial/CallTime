import {
  configureDonorEditor,
  refreshDonorEditorClients,
  resetDonorEditorForm,
} from "./donor-editor.js";
import { managerFetch, UnauthorizedError, getManagerToken, clearManagerSession } from "./auth.js";

const DONOR_TYPE = {
  INDIVIDUAL: "individual",
  BUSINESS: "business",
  CAMPAIGN: "campaign",
};

const ALL_DONOR_TYPES = [DONOR_TYPE.INDIVIDUAL, DONOR_TYPE.BUSINESS, DONOR_TYPE.CAMPAIGN];
const DONOR_TYPE_ORDER = [...ALL_DONOR_TYPES];

const ORGANIZATION_DONOR_TYPES = new Set([DONOR_TYPE.BUSINESS, DONOR_TYPE.CAMPAIGN]);

const DONOR_TYPE_LABELS = {
  [DONOR_TYPE.INDIVIDUAL]: "Individual",
  [DONOR_TYPE.BUSINESS]: "Business",
  [DONOR_TYPE.CAMPAIGN]: "Campaign / PAC",
};
const DONOR_TYPE_SECTION_LABELS = {
  [DONOR_TYPE.INDIVIDUAL]: "Individuals",
  [DONOR_TYPE.BUSINESS]: "Businesses",
  [DONOR_TYPE.CAMPAIGN]: "Campaigns / PACs",
};
const DONOR_TYPE_POSITION = DONOR_TYPE_ORDER.reduce((acc, type, index) => {
  acc[type] = index;
  return acc;
}, {});

const state = {
  donors: [],
  filtered: [],
  clients: [],
  assignments: new Map(),
  selectedDonorId: null,
  filters: getDefaultFilters(),
  hasExecutedSearch: false,
  availableGivingCandidates: [],
  detailDraft: null,
  detailStatus: null,
  detailStatusTimeout: null,
  historyEdit: null,
  donorDetails: new Map(),
  loadingDetailFor: null,
  givingInsights: {
    isOpen: false,
    mode: "search",
    candidate: "",
    candidateKey: "",
    candidateReport: null,
    candidateLoading: false,
    candidateError: null,
    searchFilters: {
      amount: "",
      minAmount: "",
      maxAmount: "",
      year: "",
    },
    searchResults: null,
    searchLoading: false,
    searchError: null,
    lastExecutedFilters: null,
  },
};

const elements = {
  searchForm: document.getElementById("donor-search-form"),
<<<<<<< HEAD
  searchTypeContainer: document.getElementById("donor-search-types"),
  searchIndividualName: document.getElementById("donor-search-individual-name"),
  searchOrganizationName: document.getElementById("donor-search-organization-name"),
=======
  searchName: document.getElementById("donor-search-name"),
  searchBusinessName: document.getElementById("donor-search-business-name"),
  searchBusinessOnly: document.getElementById("donor-search-business-only"),
>>>>>>> bb057698
  searchCandidates: document.getElementById("donor-search-candidates"),
  searchMinAmount: document.getElementById("donor-search-min-amount"),
  searchMaxAmount: document.getElementById("donor-search-max-amount"),
  searchCity: document.getElementById("donor-search-city"),
  searchCompany: document.getElementById("donor-search-company"),
  searchTags: document.getElementById("donor-search-tags"),
  searchReset: document.getElementById("donor-search-reset"),
  resultsList: document.getElementById("database-results-list"),
  resultsEmpty: document.getElementById("database-results-empty"),
  resultsEmptyTitle: document.getElementById("database-results-empty-title"),
  resultsEmptyMessage: document.getElementById("database-results-empty-message"),
  detail: document.getElementById("database-detail"),
  detailEmpty: document.getElementById("database-detail-empty"),
  export: document.getElementById("export-donors"),
  newDonorButton: document.getElementById("open-donor-modal"),
  givingInsightsOpen: document.getElementById("open-giving-insights"),
  givingInsightsPanel: document.getElementById("giving-insights"),
  givingInsightsBody: document.getElementById("giving-insights-body"),
  givingInsightsTitle: document.getElementById("giving-insights-title"),
  givingInsightsSubtitle: document.getElementById("giving-insights-subtitle"),
};

const modal = {
  container: document.getElementById("donor-modal"),
  firstField: document.getElementById("editor-first-name"),
};

let isDonorModalOpen = false;
let donorModalTrigger = null;

configureDonorEditor({
  onSuccess: async (result) => {
    try {
      const donorId = result?.id ? String(result.id) : null;
      await refreshData({ donorId, preserveDraft: false, skipClients: false });
    } finally {
      closeDonorModal();
    }
  },
});

ensureManagerAccess();
init();

function ensureManagerAccess() {
  if (!getManagerToken()) {
    window.location.href = "manager.html";
  }
}

function handleUnauthorized() {
  clearManagerSession();
  window.location.href = "manager.html";
}

async function init() {
  bindEvents();
  await loadData();
  const params = new URLSearchParams(window.location.search);
  const initialDonor = params.get("donor");
  if (initialDonor) {
    await selectDonor(initialDonor);
  }
  const shouldOpenModal =
    params.get("create") === "1" || params.get("new") === "1" || params.get("modal") === "donor";
  if (shouldOpenModal) {
    await openDonorModal();
    params.delete("create");
    params.delete("new");
    params.delete("modal");
    const query = params.toString();
    const url = `${window.location.pathname}${query ? `?${query}` : ""}${window.location.hash}`;
    window.history.replaceState({}, "", url);
  }
  render();
}

function bindEvents() {
  elements.searchForm?.addEventListener("submit", (event) => {
    event.preventDefault();
    executeSearch();
  });
  getTypeFilterInputs().forEach((input) => {
    input.addEventListener("change", handleTypeFilterChange);
  });
  elements.searchReset?.addEventListener("click", (event) => {
    event.preventDefault();
    resetSearchFilters();
    render();
  });
  elements.resultsList?.addEventListener("click", async (event) => {
    const createTrigger = event.target.closest("[data-open-donor-modal]");
    if (createTrigger) {
      event.preventDefault();
      await openDonorModal(createTrigger);
      return;
    }
    const button = event.target.closest("[data-donor-id]");
    if (!button) return;
    const donorId = button.getAttribute("data-donor-id");
    await selectDonor(donorId);
    render();
  });
  elements.export?.addEventListener("click", async (event) => {
    event.preventDefault();
    await exportDonors();
  });
  elements.newDonorButton?.addEventListener("click", async (event) => {
    await openDonorModal(event.currentTarget || event.target);
  });
  elements.givingInsightsOpen?.addEventListener("click", () => {
    openGivingInsights({ mode: "search" });
  });
  elements.givingInsightsPanel?.addEventListener("click", handleGivingInsightsClick);
  elements.givingInsightsPanel?.addEventListener("submit", (event) => {
    if (event.target instanceof HTMLFormElement && event.target.id === "giving-insights-search") {
      event.preventDefault();
      handleGivingSearchSubmit(event.target);
    }
  });
  modal.container?.addEventListener("click", (event) => {
    const dismiss = event.target.closest("[data-modal-dismiss]");
    if (dismiss) {
      event.preventDefault();
      closeDonorModal();
    }
  });
  document.addEventListener("keydown", handleDonorModalKeydown);
  document.addEventListener("keydown", handleGivingInsightsKeydown);
}

async function loadData() {
  try {
    const [overview, donorList] = await Promise.all([
      fetchJson("/api/manager/overview"),
      fetchJson("/api/manager/donors"),
    ]);
    state.clients = Array.isArray(overview?.clients)
      ? overview.clients.map(normalizeClient)
      : [];
    state.donors = Array.isArray(donorList)
      ? sortDonors(donorList.map(normalizeDonorSummary))
      : [];
    state.assignments = buildAssignmentMap(state.donors);
    state.availableGivingCandidates = buildGivingCandidates(state.donors);
    renderCandidateFilter();
    applyFilters();
  } catch (error) {
    console.error("Failed to load donors", error);
  }
}

function executeSearch() {
  state.filters = collectSearchFilters();
  state.hasExecutedSearch = true;
  applyFilters();
  render();
}

function resetSearchFilters() {
  state.filters = getDefaultFilters();
  state.hasExecutedSearch = false;
  state.filtered = [];
  state.selectedDonorId = null;
  if (elements.searchForm instanceof HTMLFormElement) {
    elements.searchForm.reset();
  }
<<<<<<< HEAD
  getTypeFilterInputs().forEach((input) => {
    input.checked = true;
  });
=======
  if (elements.searchBusinessOnly instanceof HTMLInputElement) {
    elements.searchBusinessOnly.checked = false;
  }
>>>>>>> bb057698
  if (elements.searchCandidates instanceof HTMLSelectElement) {
    Array.from(elements.searchCandidates.options).forEach((option) => {
      option.selected = false;
    });
  }
  renderCandidateFilter();
  applyFilters();
}

function getTypeFilterInputs() {
  if (!elements.searchTypeContainer) {
    return [];
  }
  return Array.from(
    elements.searchTypeContainer.querySelectorAll("input[name='donorType']") || [],
  );
}

function handleTypeFilterChange() {
  const inputs = getTypeFilterInputs();
  if (!inputs.length) return;
  if (!inputs.some((input) => input.checked)) {
    inputs.forEach((input) => {
      input.checked = true;
    });
  }
}

function collectSearchFilters() {
  const candidates = elements.searchCandidates instanceof HTMLSelectElement
    ? Array.from(elements.searchCandidates.selectedOptions)
        .map((option) => option.value)
        .filter(Boolean)
    : [];
  const typeInputs = getTypeFilterInputs();
  const selectedTypes = typeInputs.length
    ? typeInputs.filter((input) => input.checked).map((input) => input.value)
    : [];
  return {
<<<<<<< HEAD
    individualName: (elements.searchIndividualName?.value || "").trim(),
    organizationName: (elements.searchOrganizationName?.value || "").trim(),
    types: selectedTypes.length ? selectedTypes : [...ALL_DONOR_TYPES],
=======
    name: (elements.searchName?.value || "").trim(),
    businessName: (elements.searchBusinessName?.value || "").trim(),
    businessOnly: elements.searchBusinessOnly instanceof HTMLInputElement
      ? elements.searchBusinessOnly.checked
      : false,
>>>>>>> bb057698
    candidates,
    minAmount: (elements.searchMinAmount?.value || "").trim(),
    maxAmount: (elements.searchMaxAmount?.value || "").trim(),
    city: (elements.searchCity?.value || "").trim(),
    company: (elements.searchCompany?.value || "").trim(),
    tags: (elements.searchTags?.value || "").trim(),
  };
}

function getDefaultFilters() {
  return {
<<<<<<< HEAD
    individualName: "",
    organizationName: "",
    types: [...ALL_DONOR_TYPES],
=======
    name: "",
    businessName: "",
    businessOnly: false,
>>>>>>> bb057698
    candidates: [],
    minAmount: "",
    maxAmount: "",
    city: "",
    company: "",
    tags: "",
  };
}

function parseAmountInput(value) {
  if (value === undefined || value === null) return null;
  const trimmed = String(value).trim();
  if (!trimmed) return null;
  const numeric = Number.parseFloat(trimmed.replace(/[^0-9.\-]/g, ""));
  return Number.isFinite(numeric) ? numeric : null;
}

function parseBooleanInput(value) {
  if (typeof value === "boolean") return value;
  if (typeof value === "number") return value !== 0;
  if (typeof value === "string") {
    const normalized = value.trim().toLowerCase();
    if (!normalized) return false;
    return ["1", "true", "yes", "y", "on"].includes(normalized);
  }
  return false;
}

function buildGivingCandidates(donors = []) {
  const candidateSet = new Set();
  donors.forEach((donor) => {
    if (!donor) return;
    const list = Array.isArray(donor.givingCandidates) ? donor.givingCandidates : [];
    list.forEach((candidate) => {
      if (candidate) {
        candidateSet.add(candidate);
      }
    });
  });
  return Array.from(candidateSet).sort((a, b) => a.localeCompare(b));
}

function renderCandidateFilter() {
  const select = elements.searchCandidates;
  if (!(select instanceof HTMLSelectElement)) return;
  const selectedValues = new Set(state.filters?.candidates || []);
  select.innerHTML = "";
  if (!state.availableGivingCandidates.length) {
    const option = document.createElement("option");
    option.value = "";
    option.textContent = "No recorded giving history";
    option.disabled = true;
    select.append(option);
    return;
  }
  state.availableGivingCandidates.forEach((candidate) => {
    const option = document.createElement("option");
    option.value = candidate;
    option.textContent = candidate;
    option.selected = selectedValues.has(candidate);
    select.append(option);
  });
}

function normalizeClient(client) {
  if (!client) return null;
  const id = client.id != null ? String(client.id) : "";
  return {
    id,
    label: client.name || client.label || client.candidate || "Unnamed candidate",
    candidate: client.name || client.candidate || client.label || "Unnamed candidate",
  };
}

function resolveDonorTypeFromRecord(donor) {
  const rawType = (donor.donor_type || donor.donorType || donor.category || donor.entity_type || "")
    .toString()
    .trim()
    .toLowerCase();
  if (ALL_DONOR_TYPES.includes(rawType)) {
    return rawType;
  }
  if (/campaign|committee|pac/.test(rawType)) {
    return DONOR_TYPE.CAMPAIGN;
  }
  if (/business|company|organisation|organization|corp/.test(rawType)) {
    return DONOR_TYPE.BUSINESS;
  }
  const isBusinessFlag = parseBooleanInput(
    donor.is_business ?? donor.isBusiness ?? donor.business_entity ?? donor.isBusinessEntity,
  );
  if (isBusinessFlag) {
    return DONOR_TYPE.BUSINESS;
  }
  const organizationName =
    donor.business_name || donor.businessName || donor.organization_name || donor.organizationName || "";
  if (organizationName && !((donor.first_name || "").trim() || (donor.last_name || "").trim())) {
    return DONOR_TYPE.BUSINESS;
  }
  return DONOR_TYPE.INDIVIDUAL;
}

function normalizeDonorSummary(donor) {
  if (!donor) return null;
  const id = donor.id != null ? String(donor.id) : "";
  const firstName = donor.first_name || "";
  const lastName = donor.last_name || "";
<<<<<<< HEAD
  const donorType = resolveDonorTypeFromRecord(donor);
  const isOrganization = ORGANIZATION_DONOR_TYPES.has(donorType);
  const rawOrganizationName =
    donor.business_name || donor.businessName || donor.organization_name || donor.organizationName || "";
  const fallbackName = `${firstName} ${lastName}`.trim();
  const baseName = donor.name || fallbackName || rawOrganizationName;
  const displayName = isOrganization ? rawOrganizationName || baseName : baseName;
=======
  const isBusiness = parseBooleanInput(
    donor.is_business ?? donor.isBusiness ?? donor.business_entity ?? donor.isBusinessEntity,
  );
  const rawBusinessName = donor.business_name || donor.businessName || "";
  const fallbackName = `${firstName} ${lastName}`.trim();
  const baseName = donor.name || fallbackName;
  const displayName = isBusiness ? rawBusinessName || baseName : baseName;
>>>>>>> bb057698
  const askValue =
    donor.suggested_ask === null || donor.suggested_ask === undefined
      ? null
      : Number(donor.suggested_ask);
  const totalContributedRaw =
    donor.total_contributed !== undefined && donor.total_contributed !== null
      ? Number(donor.total_contributed)
      : donor.totalContributed !== undefined && donor.totalContributed !== null
        ? Number(donor.totalContributed)
        : null;
  const totalContributed = Number.isFinite(totalContributedRaw) ? totalContributedRaw : 0;
  const givingCandidates = parseDelimitedList(donor.donated_candidates || donor.giving_candidates);
  return {
    id,
    name: displayName || "New donor",
    firstName,
    lastName,
<<<<<<< HEAD
    type: donorType,
    typeLabel: DONOR_TYPE_LABELS[donorType] || "Donor",
    isBusiness: isOrganization,
    organizationName: rawOrganizationName || "",
    businessName: rawOrganizationName || "",
=======
    isBusiness,
    businessName: (isBusiness ? rawBusinessName || baseName : rawBusinessName) || "",
>>>>>>> bb057698
    email: donor.email || "",
    phone: donor.phone || "",
    city: donor.city || "",
    state: donor.state || "",
    postalCode: donor.postal_code || "",
    street: donor.street_address || "",
    addressLine2: donor.address_line2 || "",
    company: donor.employer || "",
    title: donor.job_title || donor.title || "",
    industry: donor.occupation || "",
    tags: donor.tags || "",
    ask: Number.isNaN(askValue) ? null : askValue,
    totalContributed,
    givingCandidates,
    lastGift: donor.last_gift_note || "",
    notes: donor.notes || "",
    biography: donor.bio || "",
    pictureUrl: donor.photo_url || "",
    assignedClientIds: parseAssignedIds(donor.assigned_client_ids),
    assignedLabel: donor.assigned_clients || "",
    exclusiveDonor: Boolean(Number(donor.exclusive_donor || donor.exclusiveDonor || 0)),
    exclusiveClientId:
      donor.exclusive_client_id != null && donor.exclusive_client_id !== ""
        ? String(donor.exclusive_client_id)
        : "",
  };
}

function parseAssignedIds(raw) {
  if (!raw) return [];
  return String(raw)
    .split(",")
    .map((value) => value.trim())
    .filter(Boolean);
}

function parseDelimitedList(raw) {
  if (!raw) return [];
  const seen = new Set();
  const values = [];
  String(raw)
    .split(",")
    .map((value) => value.trim())
    .filter(Boolean)
    .forEach((value) => {
      if (!seen.has(value)) {
        seen.add(value);
        values.push(value);
      }
    });
  return values;
}

function buildAssignmentMap(donors) {
  const map = new Map();
  donors.forEach((donor) => {
    map.set(donor.id, new Set(donor.assignedClientIds || []));
  });
  return map;
}

function sortDonors(list = []) {
  return [...list].sort((a, b) => {
<<<<<<< HEAD
    const orderA = DONOR_TYPE_POSITION[a.type] ?? 99;
    const orderB = DONOR_TYPE_POSITION[b.type] ?? 99;
    if (orderA !== orderB) {
      return orderA - orderB;
    }
    if (ORGANIZATION_DONOR_TYPES.has(a.type) && ORGANIZATION_DONOR_TYPES.has(b.type)) {
      return (a.organizationName || a.name || "").localeCompare(b.organizationName || b.name || "");
=======
    if (a.isBusiness && b.isBusiness) {
      return (a.businessName || a.name || "").localeCompare(b.businessName || b.name || "");
    }
    if (a.isBusiness !== b.isBusiness) {
      return a.isBusiness ? 1 : -1;
>>>>>>> bb057698
    }
    return (
      (a.lastName || "").localeCompare(b.lastName || "") ||
      (a.firstName || "").localeCompare(b.firstName || "") ||
      (a.name || "").localeCompare(b.name || "")
    );
  });
}

function applyFilters() {
  if (!state.hasExecutedSearch) {
    state.filtered = [];
    state.selectedDonorId = null;
    return;
  }
  const filters = state.filters || getDefaultFilters();
<<<<<<< HEAD
  const typeSelection = Array.isArray(filters.types) && filters.types.length
    ? filters.types
    : [...ALL_DONOR_TYPES];
  const typeSet = new Set(typeSelection.map((type) => String(type).toLowerCase()));
  const individualNameTerm = (filters.individualName || "").toLowerCase();
  const organizationNameTerm = (filters.organizationName || "").toLowerCase();
=======
  const nameTerm = filters.name.toLowerCase();
  const businessNameTerm = filters.businessName.toLowerCase();
  const businessOnly = Boolean(filters.businessOnly);
>>>>>>> bb057698
  const cityTerm = filters.city.toLowerCase();
  const companyTerm = filters.company.toLowerCase();
  const tagsTerm = filters.tags.toLowerCase();
  const minAmount = parseAmountInput(filters.minAmount);
  const maxAmount = parseAmountInput(filters.maxAmount);
  const candidateSet = new Set(
    Array.isArray(filters.candidates)
      ? filters.candidates.map((candidate) => candidate.toLowerCase())
      : [],
  );

  state.filtered = state.donors.filter((donor) => {
    if (!donor) return false;
    if (!typeSet.has(donor.type)) {
      return false;
    }
    if (individualNameTerm) {
      if (donor.type !== DONOR_TYPE.INDIVIDUAL) {
        return false;
      }
      const nameHaystack = [donor.name, donor.firstName, donor.lastName]
        .filter(Boolean)
        .join(" ")
        .toLowerCase();
      if (!nameHaystack.includes(individualNameTerm)) {
        return false;
      }
    }
    if (organizationNameTerm) {
      if (!ORGANIZATION_DONOR_TYPES.has(donor.type)) {
        return false;
      }
      const organizationHaystack = (donor.organizationName || donor.name || "").toLowerCase();
      if (!organizationHaystack.includes(organizationNameTerm)) {
        return false;
      }
    }
    if (businessOnly && !donor.isBusiness) {
      return false;
    }
    if (businessNameTerm) {
      if (!donor.isBusiness) {
        return false;
      }
      const businessHaystack = (donor.businessName || donor.name || "").toLowerCase();
      if (!businessHaystack.includes(businessNameTerm)) {
        return false;
      }
    }
    if (candidateSet.size) {
      const donorCandidates = Array.isArray(donor.givingCandidates)
        ? donor.givingCandidates.map((candidate) => candidate.toLowerCase())
        : [];
      const hasCandidate = donorCandidates.some((candidate) => candidateSet.has(candidate));
      if (!hasCandidate) {
        return false;
      }
    }
    const total = Number.isFinite(donor.totalContributed) ? donor.totalContributed : 0;
    if (minAmount !== null && total < minAmount) {
      return false;
    }
    if (maxAmount !== null && total > maxAmount) {
      return false;
    }
    if (cityTerm) {
      const cityHaystack = [donor.city, donor.state, donor.postalCode]
        .filter(Boolean)
        .join(" ")
        .toLowerCase();
      if (!cityHaystack.includes(cityTerm)) {
        return false;
      }
    }
    if (companyTerm) {
      const companyHaystack = [donor.company, donor.title, donor.industry]
        .filter(Boolean)
        .join(" ")
        .toLowerCase();
      if (!companyHaystack.includes(companyTerm)) {
        return false;
      }
    }
    if (tagsTerm) {
      const tagsHaystack = (donor.tags || "").toLowerCase();
      if (!tagsHaystack.includes(tagsTerm)) {
        return false;
      }
    }
    return true;
  });

  if (state.selectedDonorId && !state.filtered.some((donor) => donor.id === state.selectedDonorId)) {
    state.selectedDonorId = null;
  }
}

async function selectDonor(donorId) {
  if (!donorId) {
    state.selectedDonorId = null;
    return;
  }
  const exists = state.donors.some((donor) => donor.id === donorId);
  state.selectedDonorId = exists ? donorId : null;
  if (state.selectedDonorId) {
    await ensureDonorDetail(state.selectedDonorId);
  }
}

async function ensureDonorDetail(donorId, { force = false } = {}) {
  if (!donorId) return;
  if (!force && state.donorDetails.has(donorId)) return;
  state.loadingDetailFor = donorId;
  render();
  try {
    const detail = await fetchJson(`/api/donors/${donorId}`);
    if (!detail) return;
    const normalized = normalizeDonorDetail(detail);
    state.donorDetails.set(donorId, normalized);
  } catch (error) {
    console.error("Failed to load donor detail", error);
  } finally {
    if (state.loadingDetailFor === donorId) {
      state.loadingDetailFor = null;
    }
  }
  render();
}

function normalizeDonorDetail(detail) {
  const summary = normalizeDonorSummary(detail);
  const history = Array.isArray(detail.history)
    ? detail.history.map((entry) => ({
        id: entry.id != null ? String(entry.id) : "",
        year: Number.isInteger(Number.parseInt(entry.year, 10))
          ? Number.parseInt(entry.year, 10)
          : null,
        candidate: entry.candidate || "",
        officeSought: entry.officeSought || entry.office_sought || "",
        amount: entry.amount,
        createdAt: entry.createdAt || entry.created_at || null,
      }))
    : [];
  history.sort((a, b) => {
    const yearA = a.year || 0;
    const yearB = b.year || 0;
    if (yearA !== yearB) {
      return yearB - yearA;
    }
    return (a.candidate || "").localeCompare(b.candidate || "");
  });
  const candidateNotes = Array.isArray(detail.client_notes)
    ? detail.client_notes
        .map((group) => {
          const notes = Array.isArray(group.notes)
            ? group.notes.map((note) => ({
                id: note.id != null ? String(note.id) : "",
                type: note.note_type || "general",
                content: note.note_content || "",
                isPrivate: Boolean(note.is_private),
                isImportant: Boolean(note.is_important),
                createdAt: note.created_at || null,
                updatedAt: note.updated_at || null,
              }))
            : [];
          return {
            clientId: group.client_id != null ? String(group.client_id) : "",
            clientName: group.client_name || group.client_candidate || "Unknown candidate",
            candidateLabel: group.client_candidate || group.client_name || "Unknown candidate",
            notes,
          };
        })
        .filter((group) => group.notes.length)
    : [];
  return {
    ...summary,
    history,
    candidateNotes,
  };
}

function render() {
  renderSearchResults();
  renderDonorDetail();
  renderGivingInsights();
}

function renderSearchResults() {
  const list = elements.resultsList;
  const empty = elements.resultsEmpty;
  const emptyTitle = elements.resultsEmptyTitle;
  const emptyMessage = elements.resultsEmptyMessage;
  if (!list || !empty || !emptyTitle || !emptyMessage) return;

  list.innerHTML = "";

  if (!state.hasExecutedSearch) {
    setResultsEmptyState("Search donors", "Enter one or more filters above, then search to see matching donors.");
    empty.classList.remove("hidden");
    list.classList.add("hidden");
    if (elements.detailEmpty) {
      elements.detailEmpty.classList.add("hidden");
    }
    return;
  }

  if (!state.filtered.length) {
    setResultsEmptyState("No donors found", "Try adjusting your filters or clearing them to expand the results.");
    empty.classList.remove("hidden");
    list.classList.add("hidden");
    if (elements.detailEmpty) {
      elements.detailEmpty.classList.add("hidden");
    }
    return;
  }

  empty.classList.add("hidden");
  list.classList.remove("hidden");

  const groups = buildDonorTypeGroups(state.filtered);
  const selectedTypes = Array.isArray(state.filters?.types) && state.filters.types.length
    ? state.filters.types
    : [...ALL_DONOR_TYPES];
  const shouldGroupByType = groups.length > 1 || selectedTypes.length > 1;

<<<<<<< HEAD
  groups.forEach((group, index) => {
    if (shouldGroupByType) {
      const heading = createTypeSectionHeading(group.type, group.donors.length, index === 0);
      list.append(heading);
=======
    const button = document.createElement("button");
    button.type = "button";
    button.className = "database-list__button";
    button.setAttribute("data-donor-id", donor.id);

    const metaLines = [];
    if (donor.isBusiness) {
      metaLines.push("Business entity");
    }
    const assigned = state.assignments.get(donor.id) || new Set();
    const assignedCount = assigned.size;
    const focusLabel = assignedCount
      ? `${assignedCount} focus ${assignedCount === 1 ? "list" : "lists"}`
      : "Not assigned";
    const totalLabel = donor.totalContributed > 0
      ? `$${formatCurrency(donor.totalContributed)} recorded`
      : "No giving history";
    metaLines.push(`${totalLabel} • ${focusLabel}`);

    const location = buildLocationLabel(donor.city, donor.state, donor.postalCode);
    const professionalParts = [location, donor.company, donor.title].filter(Boolean);
    if (professionalParts.length) {
      metaLines.push(professionalParts.join(" • "));
>>>>>>> bb057698
    }
    group.donors.forEach((donor) => {
      const item = createDonorListItem(donor);
      list.append(item);
    });
  });

  if (!state.selectedDonorId && elements.detailEmpty) {
    elements.detailEmpty.classList.remove("hidden");
    elements.detailEmpty.removeAttribute("aria-hidden");
    elements.detailEmpty.removeAttribute("hidden");
  }
}

function buildDonorTypeGroups(donors) {
  const grouped = new Map();
  donors.forEach((donor) => {
    if (!donor) return;
    const type = DONOR_TYPE_ORDER.includes(donor.type) ? donor.type : DONOR_TYPE.INDIVIDUAL;
    if (!grouped.has(type)) {
      grouped.set(type, []);
    }
    grouped.get(type).push(donor);
  });
  return DONOR_TYPE_ORDER.filter((type) => grouped.has(type)).map((type) => ({
    type,
    donors: grouped.get(type) || [],
  }));
}

function createTypeSectionHeading(type, count, isFirstSection) {
  const item = document.createElement("li");
  item.className = "database-list__section";
  item.setAttribute("data-donor-type-section", type);
  if (isFirstSection) {
    item.classList.add("database-list__section--first");
  }
  const label = document.createElement("span");
  label.className = "database-list__section-label";
  label.textContent = DONOR_TYPE_SECTION_LABELS[type] || DONOR_TYPE_LABELS[type] || "Donors";
  label.setAttribute("role", "heading");
  label.setAttribute("aria-level", "3");
  const countLabel = document.createElement("span");
  countLabel.className = "database-list__section-count";
  countLabel.textContent = formatDonorCount(count);
  item.append(label, countLabel);
  return item;
}

function createDonorListItem(donor) {
  const item = document.createElement("li");
  item.className = "database-list__item";
  if (donor.id === state.selectedDonorId) {
    item.classList.add("database-list__item--active");
  }

  const button = document.createElement("button");
  button.type = "button";
  button.className = "database-list__button";
  button.setAttribute("data-donor-id", donor.id);

  const metaLines = [];
  if (donor.typeLabel) {
    metaLines.push(donor.typeLabel);
  }
  const assigned = state.assignments.get(donor.id) || new Set();
  const assignedCount = assigned.size;
  const focusLabel = assignedCount
    ? `${assignedCount} focus ${assignedCount === 1 ? "list" : "lists"}`
    : "Not assigned";
  const totalLabel = donor.totalContributed > 0
    ? `$${formatCurrency(donor.totalContributed)} recorded`
    : "No giving history";
  metaLines.push(`${totalLabel} • ${focusLabel}`);

  const location = buildLocationLabel(donor.city, donor.state, donor.postalCode);
  const professionalParts = [location, donor.company, donor.title].filter(Boolean);
  if (professionalParts.length) {
    metaLines.push(professionalParts.join(" • "));
  }

  const candidateSummary = formatCandidateSummary(donor.givingCandidates);
  if (candidateSummary) {
    metaLines.push(`Donated to: ${candidateSummary}`);
  }

  button.innerHTML = [
    `<span class="database-list__title">${escapeHtml(donor.name || "New donor")}</span>`,
    ...metaLines.map((line) => `<span class="database-list__meta">${escapeHtml(line)}</span>`),
  ].join("");

  item.append(button);
  return item;
}

function formatDonorCount(count) {
  const safeCount = Number.isFinite(count) ? count : 0;
  if (safeCount === 1) {
    return "1 donor";
  }
  return `${safeCount} donors`;
}

function setResultsEmptyState(title, message) {
  if (elements.resultsEmptyTitle) {
    elements.resultsEmptyTitle.textContent = title;
  }
  if (elements.resultsEmptyMessage) {
    elements.resultsEmptyMessage.textContent = message;
  }
}

function renderDonorDetail() {
  const container = elements.detail;
  const empty = elements.detailEmpty;
  if (!container || !empty) return;
  container.querySelectorAll(".donor-profile").forEach((node) => node.remove());
  if (!state.selectedDonorId) {
    if (state.hasExecutedSearch && state.filtered.length) {
      empty.classList.remove("hidden");
      empty.removeAttribute("aria-hidden");
      empty.removeAttribute("hidden");
    } else {
      empty.classList.add("hidden");
      empty.setAttribute("aria-hidden", "true");
      empty.setAttribute("hidden", "true");
    }
    return;
  }
  const summary = state.donors.find((item) => item.id === state.selectedDonorId);
  if (!summary) {
    empty.classList.remove("hidden");
    empty.removeAttribute("aria-hidden");
    empty.removeAttribute("hidden");
    state.selectedDonorId = null;
    return;
  }
  empty.classList.add("hidden");
  empty.setAttribute("aria-hidden", "true");
  empty.setAttribute("hidden", "");

  const detail = state.donorDetails.get(summary.id);
  if (state.loadingDetailFor === summary.id && !detail) {
    const loading = document.createElement("article");
    loading.className = "donor-profile";
    loading.innerHTML = `<p class="muted">Loading donor details…</p>`;
    container.append(loading);
    return;
  }
  if (!detail) {
    const missing = document.createElement("article");
    missing.className = "donor-profile";
    missing.innerHTML = `<p class="muted">Unable to load this donor right now.</p>`;
    container.append(missing);
    return;
  }

  if (!state.detailDraft || state.detailDraft.id !== summary.id) {
    state.detailDraft = createDraftFromDonor(detail);
  }
  if (!state.historyEdit || state.historyEdit.donorId !== summary.id) {
    state.historyEdit = null;
  }

  const draft = state.detailDraft;
  const profile = document.createElement("article");
  profile.className = "donor-profile";

  const form = document.createElement("form");
  form.className = "donor-inline-form";
  form.setAttribute("novalidate", "true");

  const header = document.createElement("header");
  header.className = "donor-inline-form__header";

  const identity = document.createElement("div");
  identity.className = "donor-inline-form__identity";
  const nameHeading = document.createElement("h2");
  nameHeading.setAttribute("data-display-name", "");
  nameHeading.textContent = buildDraftDisplayName(draft.values, detail);
  identity.append(nameHeading);

<<<<<<< HEAD
  if (detail.typeLabel) {
    const badge = document.createElement("span");
    badge.className = "status status--info";
    badge.textContent = detail.typeLabel;
=======
  if (detail.isBusiness) {
    const badge = document.createElement("span");
    badge.className = "status status--info";
    badge.textContent = "Business entity";
>>>>>>> bb057698
    identity.append(badge);
  }

  const meta = document.createElement("p");
  meta.className = "muted";
  meta.setAttribute("data-donor-meta", "");
  const metaText = buildDraftMeta(draft.values);
  meta.textContent = metaText;
  meta.hidden = !metaText;
  identity.append(meta);

  const actions = document.createElement("div");
  actions.className = "donor-inline-form__actions";
  const status = document.createElement("span");
  status.className = "muted";
  status.setAttribute("data-status", "");
  if (state.detailStatus && state.detailStatus.donorId === detail.id) {
    status.textContent = state.detailStatus.message;
  }
  const deleteButton = document.createElement("button");
  deleteButton.type = "button";
  deleteButton.className = "btn btn--danger";
  deleteButton.textContent = "Delete donor";
  deleteButton.addEventListener("click", () => {
    void handleDeleteDonor(detail.id);
  });
  const saveButton = document.createElement("button");
  saveButton.type = "submit";
  saveButton.className = "btn btn--primary";
  saveButton.textContent = "Save changes";
  actions.append(status, deleteButton, saveButton);

  header.append(identity, actions);
  form.append(header);

  form.append(createIdentitySection(draft));
  form.append(createGivingSection(draft));
  form.append(createNotesSection(draft));
  form.append(createCandidateNotesSection(detail));
  form.append(createAssignmentSection(detail));
  form.append(createHistorySection(detail));

<<<<<<< HEAD
  updateInlineIdentityRequirements(form, draft.values);
=======
  updateInlineBusinessRequirements(form, draft.values);
>>>>>>> bb057698

  profile.append(form);
  container.append(profile);

  form.addEventListener("input", (event) => handleInlineInput(event, detail, nameHeading, meta));
  form.addEventListener("submit", (event) => {
    event.preventDefault();
    if (!(event.currentTarget instanceof HTMLFormElement)) {
      void handleInlineSubmit(detail);
      return;
    }
    if (!event.currentTarget.reportValidity()) {
      return;
    }
    void handleInlineSubmit(detail);
  });
}

async function openDonorModal(trigger = null) {
  if (!modal.container) return;
  donorModalTrigger = trigger instanceof HTMLElement ? trigger : document.activeElement;
  if (isDonorModalOpen) {
    modal.firstField?.focus();
    return;
  }
  try {
    await refreshDonorEditorClients();
  } catch (error) {
    console.error("Failed to refresh clients for donor form", error);
  }
  resetDonorEditorForm();
  modal.container.classList.remove("hidden");
  modal.container.setAttribute("aria-hidden", "false");
  document.body.classList.add("modal-open");
  isDonorModalOpen = true;
  window.requestAnimationFrame(() => {
    modal.firstField?.focus();
  });
}

function closeDonorModal() {
  if (!modal.container || !isDonorModalOpen) return;
  modal.container.classList.add("hidden");
  modal.container.setAttribute("aria-hidden", "true");
  document.body.classList.remove("modal-open");
  isDonorModalOpen = false;
  if (donorModalTrigger && typeof donorModalTrigger.focus === "function") {
    donorModalTrigger.focus();
  }
  donorModalTrigger = null;
}

function handleDonorModalKeydown(event) {
  if (!isDonorModalOpen) return;
  if (event.key === "Escape") {
    event.preventDefault();
    closeDonorModal();
  }
}

function createDraftFromDonor(donor) {
  const history = Array.isArray(donor.history)
    ? donor.history.map((entry) => ({
        id: entry.id != null ? String(entry.id) : "",
        year: entry.year,
        candidate: entry.candidate,
        officeSought: entry.officeSought || "",
        amount: entry.amount,
        createdAt: entry.createdAt || null,
      }))
    : [];
  sortHistory(history);
  return {
    id: donor.id,
    values: {
      firstName: donor.firstName || "",
      lastName: donor.lastName || "",
<<<<<<< HEAD
      donorType: ALL_DONOR_TYPES.includes(donor.type) ? donor.type : DONOR_TYPE.INDIVIDUAL,
      organizationName: donor.organizationName || "",
=======
      isBusiness: donor.isBusiness ? "yes" : "no",
      businessName: donor.businessName || "",
>>>>>>> bb057698
      email: donor.email || "",
      phone: donor.phone || "",
      street: donor.street || "",
      addressLine2: donor.addressLine2 || "",
      city: donor.city || "",
      state: donor.state || "",
      postalCode: donor.postalCode || "",
      company: donor.company || "",
      title: donor.title || "",
      industry: donor.industry || "",
      tags: donor.tags || "",
      ask:
        donor.ask === null || donor.ask === undefined || Number.isNaN(Number(donor.ask))
          ? ""
          : String(donor.ask),
      lastGift: donor.lastGift || "",
      notes: donor.notes || "",
      biography: donor.biography || "",
      pictureUrl: donor.pictureUrl || "",
      exclusiveDonor: donor.exclusiveDonor ? "yes" : "no",
      exclusiveClientId: donor.exclusiveClientId || "",
    },
    history,
  };
}

function buildDraftDisplayName(values, donor) {
<<<<<<< HEAD
  const donorType = values.donorType && ALL_DONOR_TYPES.includes(values.donorType)
    ? values.donorType
    : donor.type || DONOR_TYPE.INDIVIDUAL;
  if (ORGANIZATION_DONOR_TYPES.has(donorType)) {
    const organizationName = (values.organizationName || donor.organizationName || donor.name || "").trim();
    if (organizationName) return organizationName;
=======
  if (values.isBusiness === "yes") {
    const businessName = (values.businessName || donor.businessName || donor.name || "").trim();
    if (businessName) return businessName;
>>>>>>> bb057698
  }
  const name = `${values.firstName || ""} ${values.lastName || ""}`.trim();
  if (name) return name;
  if (donor.name) return donor.name;
  if (donor.organizationName) return donor.organizationName;
  if (values.email) return values.email;
  return "New donor";
}

function buildLocationLabel(city, state, postalCode) {
  const locality = [city, state].filter(Boolean).join(", ");
  if (postalCode) {
    return locality ? `${locality} ${postalCode}` : postalCode;
  }
  return locality;
}

function formatCandidateSummary(candidates = []) {
  if (!Array.isArray(candidates) || !candidates.length) {
    return "";
  }
  if (candidates.length === 1) {
    return candidates[0];
  }
  if (candidates.length === 2) {
    return `${candidates[0]}, ${candidates[1]}`;
  }
  const [first, second, ...rest] = candidates;
  return `${first}, ${second} +${rest.length} more`;
}

function buildDraftMeta(values) {
  const location = buildLocationLabel(values.city, values.state, values.postalCode);
  return [location, values.title, values.company, values.industry]
    .filter(Boolean)
    .join(" • ");
}

function createIdentitySection(draft) {
  const section = document.createElement("section");
  section.className = "donor-inline-form__section";
  const heading = document.createElement("h3");
  heading.textContent = "Identity & contact";
  section.append(heading);

  const grid = document.createElement("div");
  grid.className = "form-grid";
  const donorTypeValue = ALL_DONOR_TYPES.includes(draft.values.donorType)
    ? draft.values.donorType
    : DONOR_TYPE.INDIVIDUAL;
  const organizationRequired = ORGANIZATION_DONOR_TYPES.has(donorTypeValue);
  grid.append(
<<<<<<< HEAD
    createSelectField("inline-donor-type", "donorType", "Donor type", donorTypeValue, [
      { value: DONOR_TYPE.INDIVIDUAL, label: "Individual" },
      { value: DONOR_TYPE.BUSINESS, label: "Business / Organization" },
      { value: DONOR_TYPE.CAMPAIGN, label: "Campaign / PAC" },
    ]),
    createInputField(
      "inline-organization-name",
      "organizationName",
      "Organization name",
      draft.values.organizationName,
      {
        required: organizationRequired,
=======
    createSelectField("inline-is-business", "isBusiness", "Business entity", draft.values.isBusiness, [
      { value: "no", label: "No" },
      { value: "yes", label: "Yes" },
    ]),
    createInputField(
      "inline-business-name",
      "businessName",
      "Business name",
      draft.values.businessName,
      {
        required: draft.values.isBusiness === "yes",
>>>>>>> bb057698
        autocomplete: "organization",
      },
    ),
    createInputField("inline-first-name", "firstName", "First name", draft.values.firstName, {
<<<<<<< HEAD
      required: !organizationRequired,
      autocomplete: "given-name",
    }),
    createInputField("inline-last-name", "lastName", "Last name", draft.values.lastName, {
      required: !organizationRequired,
=======
      required: draft.values.isBusiness !== "yes",
      autocomplete: "given-name",
    }),
    createInputField("inline-last-name", "lastName", "Last name", draft.values.lastName, {
      required: draft.values.isBusiness !== "yes",
>>>>>>> bb057698
      autocomplete: "family-name",
    }),
    createInputField("inline-email", "email", "Email", draft.values.email, {
      type: "email",
      autocomplete: "email",
    }),
    createInputField("inline-phone", "phone", "Phone", draft.values.phone, {
      autocomplete: "tel",
    }),
    createInputField("inline-street", "street", "Street address", draft.values.street, {
      autocomplete: "address-line1",
    }),
    createInputField(
      "inline-address-line-2",
      "addressLine2",
      "Address line 2",
      draft.values.addressLine2,
      {
        autocomplete: "address-line2",
      },
    ),
    createInputField("inline-city", "city", "City", draft.values.city, {
      autocomplete: "address-level2",
    }),
    createInputField("inline-state", "state", "State / Region", draft.values.state, {
      autocomplete: "address-level1",
    }),
    createInputField("inline-postal-code", "postalCode", "Postal code", draft.values.postalCode, {
      autocomplete: "postal-code",
    }),
  );
  section.append(grid);
  return section;
}

function createGivingSection(draft) {
  const section = document.createElement("section");
  section.className = "donor-inline-form__section";
  const heading = document.createElement("h3");
  heading.textContent = "Professional & giving";
  section.append(heading);

  const grid = document.createElement("div");
  grid.className = "form-grid";
  grid.append(
    createInputField("inline-company", "company", "Company", draft.values.company),
    createInputField("inline-title", "title", "Title / Occupation", draft.values.title),
    createInputField("inline-industry", "industry", "Industry", draft.values.industry),
    createInputField("inline-tags", "tags", "Tags", draft.values.tags, {
      placeholder: "High priority, Warm",
    }),
    createInputField("inline-ask", "ask", "Suggested ask", draft.values.ask, {
      type: "number",
      min: "0",
      step: "25",
    }),
    createInputField("inline-last-gift", "lastGift", "Last gift note", draft.values.lastGift),
    createInputField("inline-picture", "pictureUrl", "Picture URL", draft.values.pictureUrl, {
      type: "url",
      placeholder: "https://…",
    }),
  );
  section.append(grid);
  return section;
}

function createNotesSection(draft) {
  const section = document.createElement("section");
  section.className = "donor-inline-form__section";
  const heading = document.createElement("h3");
  heading.textContent = "Notes & background";
  section.append(heading);

  section.append(createInputField("inline-notes", "notes", "Internal notes", draft.values.notes));
  section.append(createTextareaField("inline-biography", "biography", "Background", draft.values.biography, 4));
  return section;
}

function createCandidateNotesSection(donor) {
  const section = document.createElement("section");
  section.className = "donor-inline-form__section donor-inline-form__section--client-notes";

  const header = document.createElement("div");
  header.className = "donor-inline-form__section-header";
  const title = document.createElement("h3");
  title.textContent = "Call time notes by candidate";
  const description = document.createElement("p");
  description.className = "muted";
  description.textContent =
    "Review the notes captured by each candidate during call time. Candidates can only see their own notes in their workspace.";
  header.append(title, description);
  section.append(header);

  const groups = Array.isArray(donor.candidateNotes) ? donor.candidateNotes : [];
  if (!groups.length) {
    const empty = document.createElement("p");
    empty.className = "muted";
    empty.textContent = "No call time notes have been recorded yet.";
    section.append(empty);
    return section;
  }

  groups.forEach((group) => {
    const card = document.createElement("article");
    card.className = "donor-client-notes";

    const cardHeader = document.createElement("header");
    cardHeader.className = "donor-client-notes__header";
    const name = document.createElement("h4");
    name.className = "donor-client-notes__title";
    name.textContent = group.clientName || group.candidateLabel || "Unknown candidate";
    cardHeader.append(name);
    card.append(cardHeader);

    const list = document.createElement("ul");
    list.className = "donor-client-notes__list";
    if (!group.notes.length) {
      const empty = document.createElement("li");
      empty.className = "donor-client-notes__empty muted";
      empty.textContent = "No notes recorded.";
      list.append(empty);
    } else {
      group.notes.forEach((note) => {
        const item = document.createElement("li");
        item.className = "donor-client-notes__item";

        const meta = document.createElement("div");
        meta.className = "donor-client-notes__meta";
        const metaParts = [];
        if (note.type) {
          metaParts.push(formatNoteType(note.type));
        }
        if (note.isPrivate) {
          metaParts.push("Private");
        }
        if (note.isImportant) {
          metaParts.push("Important");
        }
        if (note.createdAt) {
          metaParts.push(formatTimestamp(note.createdAt));
        }
        meta.textContent = metaParts.join(" • ");

        const body = document.createElement("p");
        body.className = "donor-client-notes__body";
        body.textContent = note.content || "";

        item.append(meta, body);
        list.append(item);
      });
    }

    card.append(list);
    section.append(card);
  });

  return section;
}

function createSelectField(id, name, label, value, options = []) {
  const wrapper = document.createElement("div");
  wrapper.className = "form-row";
  const labelEl = document.createElement("label");
  labelEl.className = "form-label";
  labelEl.setAttribute("for", id);
  labelEl.textContent = label;
  const select = document.createElement("select");
  select.className = "input select";
  select.id = id;
  select.name = name;
  options.forEach((option) => {
    const optionEl = document.createElement("option");
    optionEl.value = option.value;
    optionEl.textContent = option.label;
    select.append(optionEl);
  });
  select.value = value || options?.[0]?.value || "";
  wrapper.append(labelEl, select);
  return wrapper;
}

function createInputField(id, name, label, value, options = {}) {
  const wrapper = document.createElement("div");
  wrapper.className = "form-row";
  const labelEl = document.createElement("label");
  labelEl.className = "form-label";
  labelEl.setAttribute("for", id);
  labelEl.textContent = label;
  const input = document.createElement("input");
  input.className = "input";
  input.id = id;
  input.name = name;
  input.value = value || "";
  input.type = options.type || "text";
  if (options.required) input.required = true;
  if (options.autocomplete) input.autocomplete = options.autocomplete;
  if (options.placeholder !== undefined) input.placeholder = options.placeholder;
  if (options.min !== undefined) input.min = options.min;
  if (options.max !== undefined) input.max = options.max;
  if (options.step !== undefined) input.step = options.step;
  wrapper.append(labelEl, input);
  return wrapper;
}

function createTextareaField(id, name, label, value, rows = 4) {
  const wrapper = document.createElement("div");
  wrapper.className = "form-row";
  const labelEl = document.createElement("label");
  labelEl.className = "form-label";
  labelEl.setAttribute("for", id);
  labelEl.textContent = label;
  const textarea = document.createElement("textarea");
  textarea.className = "input textarea";
  textarea.id = id;
  textarea.name = name;
  textarea.rows = rows;
  textarea.value = value || "";
  wrapper.append(labelEl, textarea);
  return wrapper;
}

<<<<<<< HEAD
function updateInlineIdentityRequirements(form, values) {
  if (!(form instanceof HTMLFormElement)) return;
  const donorType = values?.donorType && ALL_DONOR_TYPES.includes(values.donorType)
    ? values.donorType
    : DONOR_TYPE.INDIVIDUAL;
  const isOrganization = ORGANIZATION_DONOR_TYPES.has(donorType);
  const firstNameInput = form.querySelector("input[name='firstName']");
  const lastNameInput = form.querySelector("input[name='lastName']");
  const organizationInput = form.querySelector("input[name='organizationName']");
  if (firstNameInput) {
    firstNameInput.required = !isOrganization;
  }
  if (lastNameInput) {
    lastNameInput.required = !isOrganization;
  }
  if (organizationInput) {
    organizationInput.required = isOrganization;
=======
function updateInlineBusinessRequirements(form, values) {
  if (!(form instanceof HTMLFormElement)) return;
  const isBusiness = values?.isBusiness === "yes";
  const firstNameInput = form.querySelector("input[name='firstName']");
  const lastNameInput = form.querySelector("input[name='lastName']");
  const businessNameInput = form.querySelector("input[name='businessName']");
  if (firstNameInput) {
    firstNameInput.required = !isBusiness;
  }
  if (lastNameInput) {
    lastNameInput.required = !isBusiness;
  }
  if (businessNameInput) {
    businessNameInput.required = isBusiness;
>>>>>>> bb057698
  }
}

function handleInlineInput(event, donor, nameHeading, metaElement) {
  const target = event.target;
  if (
    !target ||
    !(
      target instanceof HTMLInputElement ||
      target instanceof HTMLTextAreaElement ||
      target instanceof HTMLSelectElement
    )
  ) {
    return;
  }
  if (!state.detailDraft || state.detailDraft.id !== donor.id) {
    return;
  }
  if (!target.name) return;
  state.detailDraft.values[target.name] = target.value;
<<<<<<< HEAD
  if (target.name === "donorType") {
    if (event.currentTarget instanceof HTMLFormElement) {
      updateInlineIdentityRequirements(event.currentTarget, state.detailDraft.values);
    }
    nameHeading.textContent = buildDraftDisplayName(state.detailDraft.values, donor);
  }
  if (target.name === "organizationName") {
=======
  if (target.name === "isBusiness") {
    if (event.currentTarget instanceof HTMLFormElement) {
      updateInlineBusinessRequirements(event.currentTarget, state.detailDraft.values);
    }
    nameHeading.textContent = buildDraftDisplayName(state.detailDraft.values, donor);
  }
  if (target.name === "businessName") {
>>>>>>> bb057698
    nameHeading.textContent = buildDraftDisplayName(state.detailDraft.values, donor);
  }
  if (target.name === "firstName" || target.name === "lastName") {
    nameHeading.textContent = buildDraftDisplayName(state.detailDraft.values, donor);
  }
  if (
    target.name === "city" ||
    target.name === "state" ||
    target.name === "postalCode" ||
    target.name === "title" ||
    target.name === "company" ||
    target.name === "industry"
  ) {
    const metaText = buildDraftMeta(state.detailDraft.values);
    metaElement.textContent = metaText;
    metaElement.hidden = !metaText;
  }
}

async function handleInlineSubmit(donor) {
  if (!state.detailDraft || state.detailDraft.id !== donor.id) {
    return;
  }
  const values = state.detailDraft.values;
  const donorType = ALL_DONOR_TYPES.includes(values.donorType) ? values.donorType : DONOR_TYPE.INDIVIDUAL;
  const organizationName = values.organizationName.trim();
  const isOrganization = ORGANIZATION_DONOR_TYPES.has(donorType);
  const payload = {
    firstName: values.firstName.trim(),
    lastName: values.lastName.trim(),
<<<<<<< HEAD
    donorType,
    organizationName,
    isBusiness: isOrganization,
    businessName: isOrganization ? organizationName : "",
=======
    isBusiness: values.isBusiness === "yes",
    businessName: values.businessName.trim(),
>>>>>>> bb057698
    email: values.email.trim(),
    phone: values.phone.trim(),
    street: values.street.trim(),
    addressLine2: values.addressLine2.trim(),
    city: values.city.trim(),
    state: values.state.trim(),
    postalCode: values.postalCode.trim(),
    company: values.company.trim(),
    title: values.title.trim(),
    industry: values.industry.trim(),
    tags: values.tags.trim(),
    ask: parseNumber(values.ask),
    lastGift: values.lastGift.trim(),
    notes: values.notes.trim(),
    biography: values.biography.trim(),
    pictureUrl: values.pictureUrl.trim(),
    exclusiveDonor: values.exclusiveDonor === "yes",
    exclusiveClientId: values.exclusiveClientId || null,
  };

  try {
    const updated = await fetchJson(`/api/donors/${donor.id}`, {
      method: "PUT",
      headers: { "Content-Type": "application/json" },
      body: JSON.stringify(payload),
    });
    if (!updated) return;
    const normalized = normalizeDonorDetail(updated);
    state.donorDetails.set(donor.id, normalized);
    state.detailDraft = createDraftFromDonor(normalized);
    queueDetailStatus(donor.id, "Saved just now");
    await refreshData({ donorId: donor.id, preserveDraft: true, skipClients: true });
  } catch (error) {
    console.error("Failed to update donor", error);
  }
}

function queueDetailStatus(donorId, message, duration = 3000) {
  state.detailStatus = { donorId, message };
  if (state.detailStatusTimeout) {
    clearTimeout(state.detailStatusTimeout);
  }
  state.detailStatusTimeout = window.setTimeout(() => {
    if (state.detailStatus && state.detailStatus.donorId === donorId) {
      state.detailStatus = null;
      const statusNode = elements.detail?.querySelector("[data-status]");
      if (statusNode) {
        statusNode.textContent = "";
      }
    }
    state.detailStatusTimeout = null;
  }, duration);
}

function createAssignmentSection(donor) {
  const section = document.createElement("section");
  section.className = "donor-inline-form__section";
  const header = document.createElement("div");
  header.className = "donor-inline-form__section-header";
  const title = document.createElement("h3");
  title.textContent = "Focus assignments";
  const description = document.createElement("p");
  description.className = "muted";
  description.textContent = "Choose which campaigns can access this donor.";
  header.append(title, description);
  section.append(header);

  const assigned = state.assignments.get(donor.id) || new Set();
  const chips = document.createElement("div");
  chips.className = "donor-assignment__chips";
  const selectedClients = state.clients.filter((client) => assigned.has(client.id));
  if (selectedClients.length) {
    selectedClients.forEach((client) => {
      const chip = document.createElement("span");
      chip.className = "donor-assignment__chip";
      chip.textContent = client.label || client.candidate || "Unnamed candidate";
      if (donor.exclusiveDonor && donor.exclusiveClientId === client.id) {
        chip.dataset.exclusive = "true";
        chip.textContent = `${chip.textContent} (exclusive)`;
      }
      chips.append(chip);
    });
  } else {
    const emptyChip = document.createElement("span");
    emptyChip.className = "muted";
    emptyChip.textContent = "Not assigned to any focus lists.";
    chips.append(emptyChip);
  }
  section.append(chips);

  const draftValues =
    state.detailDraft && state.detailDraft.id === donor.id ? state.detailDraft.values : null;
  const exclusiveValue =
    draftValues && typeof draftValues.exclusiveDonor === "string"
      ? draftValues.exclusiveDonor === "yes"
      : Boolean(donor.exclusiveDonor);
  const exclusiveClientId =
    draftValues && draftValues.exclusiveClientId !== undefined
      ? draftValues.exclusiveClientId || ""
      : donor.exclusiveClientId || "";

  const exclusivityGrid = document.createElement("div");
  exclusivityGrid.className = "form-grid donor-assignment__exclusive";

  const toggleWrapper = document.createElement("div");
  toggleWrapper.className = "form-row";
  const toggleLabel = document.createElement("label");
  toggleLabel.className = "form-label";
  toggleLabel.setAttribute("for", "inline-exclusive-toggle");
  toggleLabel.textContent = "Exclusive donor";
  const toggleSelect = document.createElement("select");
  toggleSelect.className = "input select";
  toggleSelect.id = "inline-exclusive-toggle";
  toggleSelect.name = "exclusiveDonor";
  const allowOption = document.createElement("option");
  allowOption.value = "no";
  allowOption.textContent = "No — allow multiple campaigns";
  const lockOption = document.createElement("option");
  lockOption.value = "yes";
  lockOption.textContent = "Yes — lock to a single campaign";
  toggleSelect.append(allowOption, lockOption);
  toggleSelect.value = exclusiveValue ? "yes" : "no";
  toggleWrapper.append(toggleLabel, toggleSelect);

  const clientWrapper = document.createElement("div");
  clientWrapper.className = "form-row";
  const clientLabel = document.createElement("label");
  clientLabel.className = "form-label";
  clientLabel.setAttribute("for", "inline-exclusive-client");
  clientLabel.textContent = "Locked campaign";
  const clientSelect = document.createElement("select");
  clientSelect.className = "input select";
  clientSelect.id = "inline-exclusive-client";
  clientSelect.name = "exclusiveClientId";
  const placeholder = document.createElement("option");
  placeholder.value = "";
  placeholder.textContent = state.clients.length ? "Select a campaign" : "No campaigns available";
  placeholder.disabled = state.clients.length > 0;
  placeholder.hidden = state.clients.length > 0;
  clientSelect.append(placeholder);
  state.clients.forEach((client) => {
    const option = document.createElement("option");
    option.value = client.id;
    option.textContent = client.label || client.candidate || "Unnamed candidate";
    clientSelect.append(option);
  });
  if (exclusiveClientId && state.clients.some((client) => client.id === exclusiveClientId)) {
    clientSelect.value = exclusiveClientId;
  }
  if (!exclusiveValue) {
    clientSelect.setAttribute("disabled", "true");
  }
  clientWrapper.append(clientLabel, clientSelect);

  exclusivityGrid.append(toggleWrapper, clientWrapper);
  section.append(exclusivityGrid);

  const options = document.createElement("div");
  options.className = "assignment-grid";
  if (!state.clients.length) {
    const emptyMessage = document.createElement("p");
    emptyMessage.className = "muted";
    emptyMessage.textContent = "Add a candidate to manage focus assignments.";
    options.append(emptyMessage);
  } else {
    state.clients.forEach((client) => {
      const label = document.createElement("label");
      label.className = "assignment-grid__item";
      const input = document.createElement("input");
      input.type = "checkbox";
      input.value = client.id;
      input.checked = assigned.has(client.id);
      if (exclusiveValue) {
        input.setAttribute("disabled", "true");
      } else {
        input.addEventListener("change", (event) => {
          void toggleAssignment(donor.id, client.id, event.target.checked);
        });
      }
      const name = document.createElement("span");
      name.textContent = client.label || client.candidate || "Unnamed candidate";
      label.append(input, name);
      options.append(label);
    });
  }
  section.append(options);

  toggleSelect.addEventListener("change", async (event) => {
    const shouldLock = event.target.value === "yes";
    if (state.detailDraft && state.detailDraft.id === donor.id) {
      state.detailDraft.values.exclusiveDonor = shouldLock ? "yes" : "no";
    }
    if (shouldLock) {
      if (!state.clients.length) {
        event.target.value = "no";
        queueDetailStatus(donor.id, "Add a campaign before locking this donor.", 4000);
        return;
      }
      let targetClient = clientSelect.value || exclusiveClientId;
      if (!targetClient) {
        const assignedClient = assigned.size ? [...assigned][0] : "";
        targetClient = assignedClient || (state.clients[0]?.id || "");
      }
      if (!targetClient) {
        event.target.value = "no";
        queueDetailStatus(donor.id, "Select a campaign to lock this donor.", 4000);
        return;
      }
      clientSelect.removeAttribute("disabled");
      clientSelect.value = targetClient;
      if (state.detailDraft && state.detailDraft.id === donor.id) {
        state.detailDraft.values.exclusiveClientId = targetClient;
      }
      await changeDonorExclusivity(donor, {
        exclusiveDonor: true,
        exclusiveClientId: targetClient,
      });
    } else {
      clientSelect.setAttribute("disabled", "true");
      if (state.detailDraft && state.detailDraft.id === donor.id) {
        state.detailDraft.values.exclusiveClientId = "";
      }
      await changeDonorExclusivity(donor, { exclusiveDonor: false, exclusiveClientId: null });
    }
  });

  clientSelect.addEventListener("change", async (event) => {
    const value = event.target.value;
    if (!value) {
      return;
    }
    if (state.detailDraft && state.detailDraft.id === donor.id) {
      state.detailDraft.values.exclusiveDonor = "yes";
      state.detailDraft.values.exclusiveClientId = value;
    }
    await changeDonorExclusivity(donor, { exclusiveDonor: true, exclusiveClientId: value });
  });

  return section;
}

async function toggleAssignment(donorId, clientId, shouldAssign) {
  try {
    const detail = state.donorDetails.get(donorId);
    const exclusiveClientId = detail?.exclusiveClientId || "";
    const isExclusive = Boolean(detail?.exclusiveDonor);
    const clientKey = String(clientId);
    if (isExclusive) {
      if (shouldAssign && exclusiveClientId && exclusiveClientId !== clientKey) {
        queueDetailStatus(donorId, "This donor is locked to another campaign.", 4000);
        return;
      }
      if (!shouldAssign && exclusiveClientId && exclusiveClientId === clientKey) {
        queueDetailStatus(donorId, "Unlock this donor before removing the assignment.", 4000);
        return;
      }
    }
    if (shouldAssign) {
      await fetchJson("/api/manager/assign-donor", {
        method: "POST",
        headers: { "Content-Type": "application/json" },
        body: JSON.stringify({ clientId, donorId }),
      });
    } else {
      await fetchJson(`/api/manager/assign-donor/${clientId}/${donorId}`, { method: "DELETE" });
    }
    await refreshData({ donorId, preserveDraft: true });
  } catch (error) {
    console.error("Failed to update assignment", error);
    queueDetailStatus(donorId, "We couldn't update this assignment.", 4000);
  }
}

async function changeDonorExclusivity(donor, { exclusiveDonor, exclusiveClientId }) {
  try {
    const payload = {
      exclusiveDonor,
      exclusiveClientId: exclusiveClientId === undefined ? null : exclusiveClientId,
    };
    await fetchJson(`/api/donors/${donor.id}`, {
      method: "PUT",
      headers: { "Content-Type": "application/json" },
      body: JSON.stringify(payload),
    });
    const message = exclusiveDonor
      ? "Locked to selected campaign"
      : "Exclusive lock removed";
    queueDetailStatus(donor.id, message);
    await refreshData({ donorId: donor.id, preserveDraft: true, forceDetail: true });
  } catch (error) {
    console.error("Failed to update exclusivity", error);
    queueDetailStatus(donor.id, "We couldn't update exclusivity.", 4000);
    await refreshData({ donorId: donor.id, preserveDraft: true, forceDetail: true });
  }
}

function createHistorySection(donor) {
  const section = document.createElement("section");
  section.className = "donor-inline-form__section";
  const header = document.createElement("div");
  header.className = "donor-inline-form__section-header";
  const title = document.createElement("h3");
  title.textContent = "Contribution history";
  const description = document.createElement("p");
  description.className = "muted";
  description.textContent = "Track past giving to understand engagement.";
  header.append(title, description);
  section.append(header);

  const formRow = document.createElement("div");
  formRow.className = "history-form";
  const yearInput = document.createElement("input");
  yearInput.className = "input";
  yearInput.type = "number";
  yearInput.id = "inline-history-year";
  yearInput.name = "historyYear";
  yearInput.placeholder = "2024";
  yearInput.min = "1900";
  yearInput.max = "2100";
  const candidateInput = document.createElement("input");
  candidateInput.className = "input";
  candidateInput.id = "inline-history-candidate";
  candidateInput.name = "historyCandidate";
  candidateInput.placeholder = "Candidate";
  const officeInput = document.createElement("input");
  officeInput.className = "input";
  officeInput.id = "inline-history-office";
  officeInput.name = "historyOffice";
  officeInput.placeholder = "Office sought";
  const amountInput = document.createElement("input");
  amountInput.className = "input";
  amountInput.type = "number";
  amountInput.id = "inline-history-amount";
  amountInput.name = "historyAmount";
  amountInput.placeholder = "500";
  amountInput.min = "0";
  amountInput.step = "25";
  const addButton = document.createElement("button");
  addButton.type = "button";
  addButton.className = "btn";
  addButton.textContent = "Add";
  addButton.addEventListener("click", () => {
    void addHistoryEntry(donor.id, yearInput, candidateInput, officeInput, amountInput);
  });

  formRow.append(yearInput, candidateInput, officeInput, amountInput, addButton);
  section.append(formRow);

  const list = document.createElement("div");
  list.className = "history-list";
  renderHistoryItems(list, state.detailDraft?.history || []);
  list.addEventListener("click", (event) => {
    const candidateTrigger = event.target.closest("[data-view-candidate]");
    if (candidateTrigger) {
      const candidateName = candidateTrigger.getAttribute("data-view-candidate");
      if (candidateName) {
        openGivingInsights({ mode: "candidate", candidate: candidateName });
      }
      return;
    }
    const saveButton = event.target.closest("[data-save-history]");
    if (saveButton) {
      const entryId = saveButton.getAttribute("data-save-history");
      const row = saveButton.closest("tr");
      if (!entryId || !row) return;
      const yearInput = row.querySelector("[data-history-year]");
      const candidateInput = row.querySelector("[data-history-candidate]");
      const officeInput = row.querySelector("[data-history-office]");
      const amountInput = row.querySelector("[data-history-amount]");
      void updateHistoryEntry(donor.id, entryId, yearInput, candidateInput, officeInput, amountInput);
      return;
    }
    const cancelButton = event.target.closest("[data-cancel-history-edit]");
    if (cancelButton) {
      state.historyEdit = null;
      renderHistoryItems(list, state.detailDraft?.history || []);
      return;
    }
    const editButton = event.target.closest("[data-edit-history]");
    if (editButton) {
      const entryId = editButton.getAttribute("data-edit-history");
      if (!entryId) return;
      const existing = (state.detailDraft?.history || []).find((item) => item.id === entryId);
      if (!existing) return;
      state.historyEdit = { donorId: donor.id, entryId };
      renderHistoryItems(list, state.detailDraft?.history || []);
      return;
    }
    const removeButton = event.target.closest("[data-remove-history]");
    if (!removeButton) return;
    const entryId = removeButton.getAttribute("data-remove-history");
    void removeHistoryEntry(donor.id, entryId);
  });
  section.append(list);
  return section;
}

function renderHistoryItems(container, history = []) {
  container.innerHTML = "";
  sortHistory(history);
  if (!history.length) {
    const empty = document.createElement("p");
    empty.className = "muted";
    empty.textContent = "No contributions recorded yet.";
    container.append(empty);
    return;
  }
  const table = document.createElement("table");
  table.className = "donor-history";
  const head = document.createElement("thead");
  head.innerHTML = "<tr><th>Year</th><th>Candidate</th><th>Office sought</th><th>Amount</th><th></th></tr>";
  table.append(head);
  const body = document.createElement("tbody");
  const editingId =
    state.historyEdit && state.historyEdit.donorId === state.selectedDonorId
      ? state.historyEdit.entryId
      : null;
  history.forEach((entry) => {
    const row = document.createElement("tr");
    const isEditing = editingId === entry.id;

    const yearCell = document.createElement("td");
    const candidateCell = document.createElement("td");
    const officeCell = document.createElement("td");
    const amountCell = document.createElement("td");
    const actionsCell = document.createElement("td");
    actionsCell.className = "donor-history__actions";

    if (isEditing) {
      const yearInput = document.createElement("input");
      yearInput.type = "number";
      yearInput.className = "input";
      yearInput.placeholder = "2024";
      yearInput.value = entry.year != null ? String(entry.year) : "";
      yearInput.setAttribute("data-history-year", entry.id);
      yearCell.append(yearInput);

      const candidateInput = document.createElement("input");
      candidateInput.type = "text";
      candidateInput.className = "input";
      candidateInput.placeholder = "Candidate";
      candidateInput.value = entry.candidate || "";
      candidateInput.setAttribute("data-history-candidate", entry.id);
      candidateCell.append(candidateInput);

      const officeInput = document.createElement("input");
      officeInput.type = "text";
      officeInput.className = "input";
      officeInput.placeholder = "Office sought";
      officeInput.value = entry.officeSought || entry.office_sought || "";
      officeInput.setAttribute("data-history-office", entry.id);
      officeCell.append(officeInput);

      const amountInput = document.createElement("input");
      amountInput.type = "number";
      amountInput.className = "input";
      amountInput.placeholder = "500";
      amountInput.min = "0";
      amountInput.step = "1";
      amountInput.value =
        entry.amount === null || entry.amount === undefined ? "" : String(entry.amount);
      amountInput.setAttribute("data-history-amount", entry.id);
      amountCell.append(amountInput);

      const saveButton = document.createElement("button");
      saveButton.type = "button";
      saveButton.className = "btn btn--primary";
      saveButton.textContent = "Save";
      saveButton.setAttribute("data-save-history", entry.id);

      const cancelButton = document.createElement("button");
      cancelButton.type = "button";
      cancelButton.className = "btn btn--ghost";
      cancelButton.textContent = "Cancel";
      cancelButton.setAttribute("data-cancel-history-edit", entry.id);

      actionsCell.append(saveButton, cancelButton);
    } else {
      yearCell.textContent = entry.year || "—";
      if (entry.candidate) {
        const candidateButton = document.createElement("button");
        candidateButton.type = "button";
        candidateButton.className = "link-button";
        candidateButton.textContent = entry.candidate;
        candidateButton.setAttribute("data-view-candidate", entry.candidate);
        candidateCell.append(candidateButton);
      } else {
        candidateCell.textContent = "—";
      }
      const officeValue = entry.officeSought || entry.office_sought || "";
      officeCell.textContent = officeValue || "—";
      amountCell.textContent =
        entry.amount === null || entry.amount === undefined
          ? "—"
          : `$${formatCurrency(entry.amount)}`;

      const editButton = document.createElement("button");
      editButton.type = "button";
      editButton.className = "btn btn--ghost";
      editButton.textContent = "Edit";
      editButton.setAttribute("data-edit-history", entry.id);

      const removeButton = document.createElement("button");
      removeButton.type = "button";
      removeButton.className = "btn btn--ghost";
      removeButton.textContent = "Remove";
      removeButton.setAttribute("data-remove-history", entry.id);

      actionsCell.append(editButton, removeButton);
    }

    row.append(yearCell, candidateCell, officeCell, amountCell, actionsCell);
    body.append(row);
  });
  table.append(body);
  container.append(table);
}

async function addHistoryEntry(donorId, yearInput, candidateInput, officeInput, amountInput) {
  const yearValue = parseInt(yearInput.value, 10);
  const candidate = candidateInput.value.trim();
  const office = officeInput ? officeInput.value.trim() : "";
  const amountValue = parseNumber(amountInput.value);
  if (Number.isNaN(yearValue) || !candidate || amountValue === null) {
    return;
  }
  try {
    const payload = {
      year: yearValue,
      candidate,
      officeSought: office || undefined,
      amount: amountValue,
    };
    await fetchJson(`/api/donors/${donorId}/giving`, {
      method: "POST",
      headers: { "Content-Type": "application/json" },
      body: JSON.stringify(payload),
    });
    yearInput.value = "";
    candidateInput.value = "";
    if (officeInput) officeInput.value = "";
    amountInput.value = "";
    await refreshData({ donorId, preserveDraft: true, skipClients: true, forceDetail: true });
  } catch (error) {
    console.error("Failed to add contribution", error);
  }
}

async function updateHistoryEntry(donorId, entryId, yearInput, candidateInput, officeInput, amountInput) {
  if (!entryId) return;
  const yearValue = yearInput ? parseInt(yearInput.value, 10) : NaN;
  const candidate = candidateInput ? candidateInput.value.trim() : "";
  const office = officeInput ? officeInput.value.trim() : "";
  const amountValue = amountInput ? parseNumber(amountInput.value) : null;
  if (Number.isNaN(yearValue) || !candidate || amountValue === null) {
    return;
  }
  try {
    const payload = {
      year: yearValue,
      candidate,
      officeSought: office || undefined,
      amount: amountValue,
    };
    await fetchJson(`/api/donors/${donorId}/giving/${entryId}`, {
      method: "PATCH",
      headers: { "Content-Type": "application/json" },
      body: JSON.stringify(payload),
    });
    state.historyEdit = null;
    await refreshData({ donorId, preserveDraft: true, skipClients: true, forceDetail: true });
  } catch (error) {
    console.error("Failed to update contribution", error);
  }
}

async function removeHistoryEntry(donorId, entryId) {
  if (!entryId) return;
  try {
    if (state.historyEdit && state.historyEdit.entryId === entryId) {
      state.historyEdit = null;
    }
    await fetchJson(`/api/donors/${donorId}/giving/${entryId}`, { method: "DELETE" });
    await refreshData({ donorId, preserveDraft: true, skipClients: true, forceDetail: true });
  } catch (error) {
    console.error("Failed to remove contribution", error);
  }
}

async function handleDeleteDonor(donorId) {
  const donor = state.donors.find((item) => item.id === donorId);
  const name = donor?.name || `${donor?.firstName || ""} ${donor?.lastName || ""}`.trim() || "this donor";
  const confirmed = window.confirm(
    `Delete ${name}? This will remove the donor and all related history. This action cannot be undone.`,
  );
  if (!confirmed) return;
  console.log("Deleting donor", donorId);
  try {
    await fetchJson(`/api/donors/${donorId}`, { method: "DELETE" });
    state.donorDetails.delete(donorId);
    await refreshData({ donorId: null, preserveDraft: false });
  } catch (error) {
    console.error("Failed to delete donor", error);
    alert("Failed to delete donor: " + (error.message || "Unknown error"));
  }
}

async function refreshData({
  donorId = state.selectedDonorId,
  preserveDraft = false,
  skipClients = false,
  forceDetail = false,
} = {}) {
  try {
    const donors = await fetchJson("/api/manager/donors");
    if (Array.isArray(donors)) {
      const normalized = sortDonors(donors.map(normalizeDonorSummary));
      state.donors = normalized;
      state.assignments = buildAssignmentMap(state.donors);
      state.availableGivingCandidates = buildGivingCandidates(state.donors);
      renderCandidateFilter();
    }
    if (!skipClients) {
      const overview = await fetchJson("/api/manager/overview");
      if (overview && Array.isArray(overview.clients)) {
        state.clients = overview.clients.map(normalizeClient).filter(Boolean);
      }
    }
    applyFilters();
    const isActiveDonor = Boolean(donorId && state.filtered.some((item) => item.id === donorId));
    if (isActiveDonor) {
      state.selectedDonorId = donorId;
      await ensureDonorDetail(donorId, { force: forceDetail });
      const detail = state.donorDetails.get(donorId);
      if (detail) {
        if (preserveDraft && state.detailDraft && state.detailDraft.id === donorId) {
          state.detailDraft = {
            id: donorId,
            values: { ...state.detailDraft.values },
            history: detail.history ? detail.history.map((entry) => ({ ...entry })) : [],
          };
        } else {
          state.detailDraft = createDraftFromDonor(detail);
        }
      }
    } else {
      state.selectedDonorId = state.filtered.length ? state.filtered[0].id : null;
      if (state.selectedDonorId) {
        await ensureDonorDetail(state.selectedDonorId, { force: forceDetail });
        const detail = state.donorDetails.get(state.selectedDonorId);
        if (detail) {
          if (preserveDraft && state.detailDraft && state.detailDraft.id === state.selectedDonorId) {
            state.detailDraft = {
              id: state.selectedDonorId,
              values: { ...state.detailDraft.values },
              history: detail.history ? detail.history.map((entry) => ({ ...entry })) : [],
            };
          } else {
            state.detailDraft = createDraftFromDonor(detail);
          }
        }
      } else {
        state.detailDraft = null;
      }
    }
    render();
    await maybeRefreshGivingInsights();
  } catch (error) {
    console.error("Failed to refresh data", error);
  }
}

function parseNumber(value) {
  if (value === null || value === undefined) return null;
  const cleaned = String(value).replace(/[^0-9.-]/g, "").trim();
  if (!cleaned) return null;
  const numeric = Number(cleaned);
  return Number.isNaN(numeric) ? null : numeric;
}

function formatNoteType(value) {
  if (!value) return "";
  return value
    .toString()
    .split(/[_\s]+/)
    .filter(Boolean)
    .map((part) => part.charAt(0).toUpperCase() + part.slice(1))
    .join(" ");
}

function formatTimestamp(value) {
  if (!value) return "";
  const date = new Date(value);
  if (Number.isNaN(date.getTime())) {
    return value;
  }
  return date.toLocaleString(undefined, {
    year: "numeric",
    month: "short",
    day: "numeric",
    hour: "numeric",
    minute: "2-digit",
  });
}

function sortHistory(history) {
  history.sort((a, b) => {
    const yearA = a.year || 0;
    const yearB = b.year || 0;
    if (yearA !== yearB) {
      return yearB - yearA;
    }
    const candidateCompare = (a.candidate || "").localeCompare(b.candidate || "");
    if (candidateCompare !== 0) {
      return candidateCompare;
    }
    return (a.officeSought || "").localeCompare(b.officeSought || "");
  });
}

async function exportDonors() {
  try {
    const donors = await fetchJson("/api/manager/donors");
    const blob = new Blob([JSON.stringify(donors, null, 2)], { type: "application/json" });
    const url = URL.createObjectURL(blob);
    const link = document.createElement("a");
    link.href = url;
    link.download = "calltime-complete-donor-database.json";
    document.body.append(link);
    link.click();
    requestAnimationFrame(() => {
      URL.revokeObjectURL(url);
      link.remove();
    });
  } catch (error) {
    console.error("Failed to export donors", error);
  }
}

async function fetchJson(url, options) {
  try {
    const response = await managerFetch(url, options);
    if (!response.ok) {
      throw new Error(`Request failed: ${response.status}`);
    }
    return response.status === 204 ? null : response.json();
  } catch (error) {
    if (error instanceof UnauthorizedError) {
      handleUnauthorized();
    }
    throw error;
  }
}

function escapeHtml(value) {
  if (value === null || value === undefined) return "";
  return String(value)
    .replace(/&/g, "&amp;")
    .replace(/</g, "&lt;")
    .replace(/>/g, "&gt;")
    .replace(/"/g, "&quot;")
    .replace(/'/g, "&#39;");
}

function formatCurrency(value) {
  if (value === null || value === undefined || Number.isNaN(Number(value))) {
    return "";
  }
  return Number(value).toLocaleString(undefined, { maximumFractionDigits: 0 });
}

function openGivingInsights({ mode = "search", candidate = "" } = {}) {
  const insights = state.givingInsights;
  insights.isOpen = true;
  const normalizedMode = mode === "candidate" ? "candidate" : "search";
  insights.mode = normalizedMode;
  if (normalizedMode === "candidate") {
    const trimmed = (candidate || "").trim();
    const candidateKey = trimmed.toLowerCase();
    const shouldReset = insights.candidateKey !== candidateKey;
    insights.candidate = trimmed;
    insights.candidateKey = candidateKey;
    insights.candidateError = null;
    if (trimmed) {
      void loadCandidateInsights(trimmed, { reset: shouldReset });
    } else {
      insights.candidateReport = null;
    }
  }
  renderGivingInsights();
  if (normalizedMode === "search" && !insights.searchResults && insights.lastExecutedFilters) {
    void runGivingSearch({ filters: insights.lastExecutedFilters, preserveExisting: true });
  }
}

function closeGivingInsights() {
  if (!state.givingInsights.isOpen) return;
  state.givingInsights.isOpen = false;
  renderGivingInsights();
}

function handleGivingInsightsClick(event) {
  const dismiss = event.target.closest("[data-insights-dismiss]");
  if (dismiss) {
    event.preventDefault();
    closeGivingInsights();
    return;
  }

  const tab = event.target.closest("[data-insights-tab]");
  if (tab) {
    const mode = tab.getAttribute("data-insights-tab") === "candidate" ? "candidate" : "search";
    if (state.givingInsights.mode !== mode) {
      state.givingInsights.mode = mode;
      renderGivingInsights();
      if (mode === "candidate" && state.givingInsights.candidate) {
        void loadCandidateInsights(state.givingInsights.candidate, { preserveExisting: true });
      }
      if (mode === "search" && state.givingInsights.lastExecutedFilters) {
        void runGivingSearch({ filters: state.givingInsights.lastExecutedFilters, preserveExisting: true });
      }
    }
    return;
  }

  const candidateTrigger = event.target.closest("[data-insights-candidate]");
  if (candidateTrigger) {
    event.preventDefault();
    const candidateName = candidateTrigger.getAttribute("data-insights-candidate");
    if (candidateName) {
      openGivingInsights({ mode: "candidate", candidate: candidateName });
    }
    return;
  }

  const donorTrigger = event.target.closest("[data-select-donor]");
  if (donorTrigger) {
    event.preventDefault();
    const donorId = donorTrigger.getAttribute("data-select-donor");
    if (donorId) {
      closeGivingInsights();
      void selectDonor(donorId);
    }
  }
}

function handleGivingInsightsKeydown(event) {
  if (!state.givingInsights.isOpen) return;
  if (event.key === "Escape") {
    const panel = elements.givingInsightsPanel;
    if (panel && panel.contains(event.target)) {
      event.preventDefault();
      closeGivingInsights();
    }
  }
}

function renderGivingInsights() {
  const panel = elements.givingInsightsPanel;
  const body = elements.givingInsightsBody;
  const title = elements.givingInsightsTitle;
  const subtitle = elements.givingInsightsSubtitle;
  if (!panel || !body) return;

  const insights = state.givingInsights;
  if (!insights.isOpen) {
    panel.classList.add("hidden");
    panel.setAttribute("aria-hidden", "true");
    document.body.classList.remove("insights-open");
    return;
  }

  panel.classList.remove("hidden");
  panel.setAttribute("aria-hidden", "false");
  document.body.classList.add("insights-open");

  const mode = insights.mode === "candidate" ? "candidate" : "search";
  if (title) {
    title.textContent = mode === "candidate" ? "Candidate giving" : "Contribution search";
  }
  if (subtitle) {
    if (mode === "candidate") {
      const candidateName = insights.candidateReport?.candidate || insights.candidate;
      subtitle.textContent = candidateName
        ? `All recorded contributions for ${candidateName}.`
        : "Select a candidate from any donor's contribution history to see their supporters by year.";
    } else {
      subtitle.textContent = "Find donors by exact amounts, ranges, or the year they contributed.";
    }
  }

  panel.querySelectorAll("[data-insights-tab]").forEach((tab) => {
    const tabMode = tab.getAttribute("data-insights-tab") === "candidate" ? "candidate" : "search";
    if (tabMode === mode) {
      tab.classList.add("insights-panel__tab--active");
      tab.setAttribute("aria-selected", "true");
    } else {
      tab.classList.remove("insights-panel__tab--active");
      tab.setAttribute("aria-selected", "false");
    }
  });

  body.innerHTML = "";
  if (mode === "candidate") {
    renderCandidateInsights(body);
  } else {
    renderSearchInsights(body);
  }
}

function renderCandidateInsights(container) {
  const insights = state.givingInsights;
  const report = insights.candidateReport;
  const candidateName = report?.candidate || insights.candidate;

  if (insights.candidateLoading && !report) {
    container.append(
      createInsightsMessage(
        candidateName ? `Loading contributions for ${candidateName}…` : "Loading candidate contributions…",
        "info",
      ),
    );
    return;
  }

  if (insights.candidateError) {
    container.append(createInsightsMessage(insights.candidateError, "error"));
    return;
  }

  if (!report || !Array.isArray(report.donors) || report.donors.length === 0) {
    const message = candidateName
      ? `No contributions recorded yet for ${candidateName}.`
      : "Select a candidate from a donor's contribution history to see everyone who has contributed.";
    container.append(createInsightsMessage(message, "muted"));
    return;
  }

  if (insights.candidateLoading) {
    container.append(createInsightsMessage("Refreshing candidate contributions…", "info"));
  }

  container.append(createInsightsSummary(report.totals));
  container.append(createYearBreakdown(report.years));
  container.append(createDonorInsightsList(report.donors, { includeCandidate: false }));
}

function renderSearchInsights(container) {
  const insights = state.givingInsights;
  container.append(createGivingSearchForm());

  if (insights.searchLoading && !insights.searchResults) {
    container.append(createInsightsMessage("Searching contributions…", "info"));
    return;
  }

  if (insights.searchError) {
    container.append(createInsightsMessage(insights.searchError, "error"));
  }

  const results = insights.searchResults;
  if (!results) {
    container.append(
      createInsightsMessage(
        "Enter an exact amount, a range, or a year and choose Search to find matching contributions.",
        "muted",
      ),
    );
    return;
  }

  if (insights.searchLoading) {
    container.append(createInsightsMessage("Refreshing search results…", "info"));
  }

  container.append(createInsightsSummary(results.totals));
  container.append(createYearBreakdown(results.years));
  container.append(createDonorInsightsList(results.donors, { includeCandidate: true }));
}

function createGivingSearchForm() {
  const { searchFilters, searchLoading } = state.givingInsights;
  const form = document.createElement("form");
  form.id = "giving-insights-search";
  form.className = "insights-search";

  const description = document.createElement("p");
  description.className = "muted insights-search__description";
  description.textContent =
    "Use an exact amount to ignore the range fields, or provide a minimum and/or maximum amount along with an optional year.";
  form.append(description);

  const grid = document.createElement("div");
  grid.className = "insights-search__grid";
  grid.append(
    createSearchField("Exact amount", "amount", searchFilters.amount, { step: "any", min: "0", placeholder: "250" }),
    createSearchField(
      "Minimum amount",
      "minAmount",
      searchFilters.amount ? "" : searchFilters.minAmount,
      { step: "any", min: "0", placeholder: "100" },
    ),
    createSearchField(
      "Maximum amount",
      "maxAmount",
      searchFilters.amount ? "" : searchFilters.maxAmount,
      { step: "any", min: "0", placeholder: "1000" },
    ),
    createSearchField("Year", "year", searchFilters.year, { inputType: "number", min: "1900", max: "2100", placeholder: "2024" }),
  );
  form.append(grid);

  const actions = document.createElement("div");
  actions.className = "insights-search__actions";
  const submit = document.createElement("button");
  submit.type = "submit";
  submit.className = "btn btn--primary";
  submit.textContent = searchLoading ? "Searching…" : "Search";
  submit.disabled = Boolean(searchLoading);
  const clear = document.createElement("button");
  clear.type = "button";
  clear.className = "btn btn--ghost";
  clear.textContent = "Clear";
  clear.addEventListener("click", () => {
    state.givingInsights.searchFilters = { amount: "", minAmount: "", maxAmount: "", year: "" };
    state.givingInsights.searchResults = null;
    state.givingInsights.lastExecutedFilters = null;
    state.givingInsights.searchError = null;
    renderGivingInsights();
  });
  actions.append(submit, clear);
  form.append(actions);

  return form;
}

function createSearchField(labelText, name, value, options = {}) {
  const wrapper = document.createElement("label");
  wrapper.className = "insights-search__field";
  wrapper.setAttribute("for", `insights-${name}`);

  const label = document.createElement("span");
  label.className = "insights-search__label";
  label.textContent = labelText;

  const input = document.createElement("input");
  input.className = "input";
  input.id = `insights-${name}`;
  input.name = name;
  input.type = options.inputType || "number";
  if (options.min !== undefined) input.min = options.min;
  if (options.max !== undefined) input.max = options.max;
  if (options.step !== undefined) input.step = options.step;
  if (options.placeholder) input.placeholder = options.placeholder;
  input.value = value != null ? value : "";

  wrapper.append(label, input);
  return wrapper;
}

function createInsightsSummary(totals = {}) {
  const summary = document.createElement("dl");
  summary.className = "insights-summary";

  const items = [
    {
      label: "Total raised",
      value:
        totals && Number.isFinite(Number(totals.totalAmount))
          ? `$${formatCurrency(totals.totalAmount)}`
          : "$0",
    },
    {
      label: "Donors",
      value: `${totals?.donorCount || 0} ${pluralize(totals?.donorCount || 0, "donor")}`,
    },
    {
      label: "Entries",
      value: `${totals?.contributionCount || 0} ${pluralize(totals?.contributionCount || 0, "entry", "entries")}`,
    },
  ];

  items.forEach((item) => {
    const dt = document.createElement("dt");
    dt.textContent = item.label;
    const dd = document.createElement("dd");
    dd.textContent = item.value;
    summary.append(dt, dd);
  });

  return summary;
}

function createYearBreakdown(years = []) {
  const section = document.createElement("section");
  section.className = "insights-panel__section";
  const heading = document.createElement("h3");
  heading.textContent = "By year";
  section.append(heading);

  if (!Array.isArray(years) || !years.length) {
    section.append(createInsightsMessage("No yearly breakdown available.", "muted"));
    return section;
  }

  const table = document.createElement("table");
  table.className = "insights-table";
  const head = document.createElement("thead");
  head.innerHTML = "<tr><th>Year</th><th>Donors</th><th>Entries</th><th>Total raised</th></tr>";
  table.append(head);

  const body = document.createElement("tbody");
  years.forEach((year) => {
    const row = document.createElement("tr");
    const yearCell = document.createElement("td");
    yearCell.textContent = formatYearLabel(year.year);
    const donorsCell = document.createElement("td");
    donorsCell.textContent = `${year.donorCount || 0}`;
    const entriesCell = document.createElement("td");
    entriesCell.textContent = `${year.contributionCount || 0}`;
    const amountCell = document.createElement("td");
    amountCell.textContent =
      year.totalAmount != null ? `$${formatCurrency(year.totalAmount)}` : "$0";
    row.append(yearCell, donorsCell, entriesCell, amountCell);
    body.append(row);
  });
  table.append(body);
  section.append(table);
  return section;
}

function createDonorInsightsList(donors = [], { includeCandidate = false } = {}) {
  const section = document.createElement("section");
  section.className = "insights-panel__section";
  const heading = document.createElement("h3");
  heading.textContent = includeCandidate ? "Matching donors" : "Donor contributions";
  section.append(heading);

  if (!Array.isArray(donors) || !donors.length) {
    section.append(createInsightsMessage("No donor contributions match these filters.", "muted"));
    return section;
  }

  const list = document.createElement("div");
  list.className = "insights-donor-list";

  donors.forEach((donor) => {
    const card = document.createElement("article");
    card.className = "insights-donor";

    const header = document.createElement("header");
    header.className = "insights-donor__header";
    const title = document.createElement("div");
    title.className = "insights-donor__title";
    const name = document.createElement("h4");
    name.textContent = donor.donorName || "Unnamed donor";
    const meta = document.createElement("p");
    meta.className = "muted";
    meta.textContent = `${donor.totalAmount ? `$${formatCurrency(donor.totalAmount)}` : "$0"} total · ${
      donor.contributionCount || 0
    } ${pluralize(donor.contributionCount || 0, "entry", "entries")}`;
    title.append(name, meta);

    const openButton = document.createElement("button");
    openButton.type = "button";
    openButton.className = "btn btn--ghost insights-donor__open";
    openButton.textContent = "Open donor";
    if (donor.donorId) {
      openButton.setAttribute("data-select-donor", donor.donorId);
    } else {
      openButton.disabled = true;
    }

    header.append(title, openButton);
    card.append(header);

    const contributions = document.createElement("ul");
    contributions.className = "insights-donor__contributions";
    donor.contributions.forEach((contribution) => {
      const item = document.createElement("li");
      item.className = "insights-donor__contribution";
      const details = document.createElement("div");
      details.className = "insights-donor__contribution-details";
      const year = document.createElement("span");
      year.className = "insights-donor__contribution-year";
      year.textContent = formatYearLabel(contribution.year);
      details.append(year);
      if (includeCandidate && contribution.candidate) {
        const candidateButton = document.createElement("button");
        candidateButton.type = "button";
        candidateButton.className = "link-button";
        candidateButton.textContent = contribution.candidate;
        candidateButton.setAttribute("data-insights-candidate", contribution.candidate);
        details.append(candidateButton);
      }
      if (contribution.officeSought) {
        const office = document.createElement("span");
        office.className = "insights-donor__contribution-office muted";
        office.textContent = contribution.officeSought;
        details.append(office);
      }

      const amount = document.createElement("span");
      amount.className = "insights-donor__contribution-amount";
      amount.textContent =
        contribution.amount != null ? `$${formatCurrency(contribution.amount)}` : "$0";
      item.append(details, amount);
      contributions.append(item);
    });

    card.append(contributions);
    list.append(card);
  });

  section.append(list);
  return section;
}

function createInsightsMessage(text, variant = "muted") {
  const paragraph = document.createElement("p");
  paragraph.className = "insights-panel__message";
  if (variant === "error") {
    paragraph.classList.add("insights-panel__message--error");
  } else if (variant === "info") {
    paragraph.classList.add("insights-panel__message--info");
  } else {
    paragraph.classList.add("muted");
  }
  paragraph.textContent = text;
  return paragraph;
}

function formatYearLabel(year) {
  if (year === null || year === undefined || Number.isNaN(Number(year))) {
    return "Unspecified";
  }
  return String(year);
}

function pluralize(value, singular, plural) {
  const number = Number(value) || 0;
  if (number === 1) return singular;
  return plural || `${singular}s`;
}

function parseSearchAmountValue(value) {
  if (value === null || value === undefined) {
    return { text: "", value: null };
  }
  const cleaned = String(value).replace(/[^0-9.+-]/g, "").trim();
  if (!cleaned) {
    return { text: "", value: null };
  }
  const numeric = Number(cleaned);
  if (!Number.isFinite(numeric) || numeric < 0) {
    return { text: "", value: null };
  }
  return { text: String(numeric), value: numeric };
}

function parseSearchYearValue(value) {
  if (value === null || value === undefined) {
    return { text: "", value: null };
  }
  const cleaned = String(value).replace(/[^0-9]/g, "").trim();
  if (!cleaned) {
    return { text: "", value: null };
  }
  const numeric = Number.parseInt(cleaned, 10);
  if (!Number.isFinite(numeric) || numeric <= 0) {
    return { text: "", value: null };
  }
  return { text: String(numeric), value: numeric };
}

function normalizeSearchFilters(filters = {}) {
  const amount = Number.isFinite(filters.amount) && filters.amount >= 0 ? Number(filters.amount) : null;
  let minAmount = Number.isFinite(filters.minAmount) && filters.minAmount >= 0 ? Number(filters.minAmount) : null;
  let maxAmount = Number.isFinite(filters.maxAmount) && filters.maxAmount >= 0 ? Number(filters.maxAmount) : null;
  const year = Number.isFinite(filters.year) && filters.year > 0 ? Math.trunc(filters.year) : null;

  if (amount !== null) {
    minAmount = null;
    maxAmount = null;
  }

  if (minAmount !== null && maxAmount !== null && minAmount > maxAmount) {
    const temp = minAmount;
    minAmount = maxAmount;
    maxAmount = temp;
  }

  return { amount, minAmount, maxAmount, year };
}

async function loadCandidateInsights(candidate, { reset = false, preserveExisting = false } = {}) {
  const insights = state.givingInsights;
  const trimmed = (candidate || "").trim();
  if (!trimmed) {
    insights.candidate = "";
    insights.candidateKey = "";
    insights.candidateReport = null;
    insights.candidateError = "Select a candidate from a donor record to view their contributions.";
    insights.candidateLoading = false;
    renderGivingInsights();
    return;
  }

  const candidateKey = trimmed.toLowerCase();
  insights.candidate = trimmed;
  insights.candidateKey = candidateKey;
  insights.candidateError = null;
  insights.candidateLoading = true;
  if (reset) {
    insights.candidateReport = null;
  }
  renderGivingInsights();

  try {
    const encoded = encodeURIComponent(trimmed);
    const result = await fetchJson(`/api/giving/candidates/${encoded}/summary`);
    if (!result) {
      insights.candidateReport = null;
    } else {
      insights.candidateReport = {
        candidate: result.candidate || trimmed,
        totals: result.totals || { totalAmount: 0, donorCount: 0, contributionCount: 0 },
        years: Array.isArray(result.years) ? result.years : [],
        donors: Array.isArray(result.donors) ? result.donors : [],
      };
      insights.candidate = insights.candidateReport.candidate || trimmed;
      insights.candidateKey = insights.candidate.toLowerCase();
    }
  } catch (error) {
    console.error("Failed to load candidate insights", error);
    if (!preserveExisting) {
      insights.candidateReport = null;
    }
    insights.candidateError = "Unable to load contributions for this candidate right now.";
  } finally {
    insights.candidateLoading = false;
    renderGivingInsights();
  }
}

async function runGivingSearch({ filters, preserveExisting = false } = {}) {
  const insights = state.givingInsights;
  const normalized = normalizeSearchFilters(filters || getSearchFiltersFromState());

  if (
    normalized.amount === null &&
    normalized.minAmount === null &&
    normalized.maxAmount === null &&
    normalized.year === null
  ) {
    return;
  }

  insights.searchLoading = true;
  insights.searchError = null;
  if (!preserveExisting) {
    insights.searchResults = null;
  }
  renderGivingInsights();

  try {
    const params = new URLSearchParams();
    if (normalized.year !== null) {
      params.set("year", String(normalized.year));
    }
    if (normalized.amount !== null) {
      params.set("amount", String(normalized.amount));
    } else {
      if (normalized.minAmount !== null) {
        params.set("minAmount", String(normalized.minAmount));
      }
      if (normalized.maxAmount !== null) {
        params.set("maxAmount", String(normalized.maxAmount));
      }
    }
    const query = params.toString();
    const url = query ? `/api/giving/search?${query}` : "/api/giving/search";
    const response = await fetchJson(url);
    if (response) {
      insights.searchResults = {
        totals: response.totals || { totalAmount: 0, donorCount: 0, contributionCount: 0 },
        years: Array.isArray(response.years) ? response.years : [],
        donors: Array.isArray(response.donors) ? response.donors : [],
        filters: response.filters || {},
      };
      insights.lastExecutedFilters = {
        amount: normalized.amount,
        minAmount: normalized.amount !== null ? null : normalized.minAmount,
        maxAmount: normalized.amount !== null ? null : normalized.maxAmount,
        year: normalized.year,
      };
    } else {
      insights.searchResults = null;
    }
  } catch (error) {
    console.error("Failed to search contributions", error);
    insights.searchError = "Unable to run the contribution search right now.";
  } finally {
    insights.searchLoading = false;
    renderGivingInsights();
  }
}

function getSearchFiltersFromState() {
  const { amount, minAmount, maxAmount, year } = state.givingInsights.searchFilters;
  const exact = parseSearchAmountValue(amount);
  const min = parseSearchAmountValue(minAmount);
  const max = parseSearchAmountValue(maxAmount);
  const yearValue = parseSearchYearValue(year);

  const filters = {
    amount: exact.value,
    minAmount: exact.value !== null ? null : min.value,
    maxAmount: exact.value !== null ? null : max.value,
    year: yearValue.value,
  };

  return normalizeSearchFilters(filters);
}

function handleGivingSearchSubmit(form) {
  const data = new FormData(form);
  const amount = parseSearchAmountValue(data.get("amount"));
  const minAmount = parseSearchAmountValue(data.get("minAmount"));
  const maxAmount = parseSearchAmountValue(data.get("maxAmount"));
  const year = parseSearchYearValue(data.get("year"));

  state.givingInsights.searchFilters = {
    amount: amount.text,
    minAmount: amount.value !== null ? "" : minAmount.text,
    maxAmount: amount.value !== null ? "" : maxAmount.text,
    year: year.text,
  };

  state.givingInsights.searchError = null;

  const filters = normalizeSearchFilters({
    amount: amount.value,
    minAmount: amount.value !== null ? null : minAmount.value,
    maxAmount: amount.value !== null ? null : maxAmount.value,
    year: year.value,
  });

  if (filters.amount === null && filters.minAmount === null && filters.maxAmount === null && filters.year === null) {
    state.givingInsights.searchResults = null;
    state.givingInsights.lastExecutedFilters = null;
    state.givingInsights.searchError = "Enter an amount or year to search.";
    renderGivingInsights();
    return;
  }

  void runGivingSearch({ filters });
}

async function maybeRefreshGivingInsights() {
  const insights = state.givingInsights;
  if (!insights.isOpen) return;
  if (insights.mode === "candidate" && insights.candidate) {
    await loadCandidateInsights(insights.candidate, { preserveExisting: true });
    return;
  }
  if (insights.mode === "search" && insights.lastExecutedFilters) {
    await runGivingSearch({ filters: insights.lastExecutedFilters, preserveExisting: true });
  }
}<|MERGE_RESOLUTION|>--- conflicted
+++ resolved
@@ -69,15 +69,9 @@
 
 const elements = {
   searchForm: document.getElementById("donor-search-form"),
-<<<<<<< HEAD
   searchTypeContainer: document.getElementById("donor-search-types"),
   searchIndividualName: document.getElementById("donor-search-individual-name"),
   searchOrganizationName: document.getElementById("donor-search-organization-name"),
-=======
-  searchName: document.getElementById("donor-search-name"),
-  searchBusinessName: document.getElementById("donor-search-business-name"),
-  searchBusinessOnly: document.getElementById("donor-search-business-only"),
->>>>>>> bb057698
   searchCandidates: document.getElementById("donor-search-candidates"),
   searchMinAmount: document.getElementById("donor-search-min-amount"),
   searchMaxAmount: document.getElementById("donor-search-max-amount"),
@@ -245,15 +239,9 @@
   if (elements.searchForm instanceof HTMLFormElement) {
     elements.searchForm.reset();
   }
-<<<<<<< HEAD
   getTypeFilterInputs().forEach((input) => {
     input.checked = true;
   });
-=======
-  if (elements.searchBusinessOnly instanceof HTMLInputElement) {
-    elements.searchBusinessOnly.checked = false;
-  }
->>>>>>> bb057698
   if (elements.searchCandidates instanceof HTMLSelectElement) {
     Array.from(elements.searchCandidates.options).forEach((option) => {
       option.selected = false;
@@ -293,17 +281,9 @@
     ? typeInputs.filter((input) => input.checked).map((input) => input.value)
     : [];
   return {
-<<<<<<< HEAD
     individualName: (elements.searchIndividualName?.value || "").trim(),
     organizationName: (elements.searchOrganizationName?.value || "").trim(),
     types: selectedTypes.length ? selectedTypes : [...ALL_DONOR_TYPES],
-=======
-    name: (elements.searchName?.value || "").trim(),
-    businessName: (elements.searchBusinessName?.value || "").trim(),
-    businessOnly: elements.searchBusinessOnly instanceof HTMLInputElement
-      ? elements.searchBusinessOnly.checked
-      : false,
->>>>>>> bb057698
     candidates,
     minAmount: (elements.searchMinAmount?.value || "").trim(),
     maxAmount: (elements.searchMaxAmount?.value || "").trim(),
@@ -315,15 +295,9 @@
 
 function getDefaultFilters() {
   return {
-<<<<<<< HEAD
     individualName: "",
     organizationName: "",
     types: [...ALL_DONOR_TYPES],
-=======
-    name: "",
-    businessName: "",
-    businessOnly: false,
->>>>>>> bb057698
     candidates: [],
     minAmount: "",
     maxAmount: "",
@@ -431,7 +405,6 @@
   const id = donor.id != null ? String(donor.id) : "";
   const firstName = donor.first_name || "";
   const lastName = donor.last_name || "";
-<<<<<<< HEAD
   const donorType = resolveDonorTypeFromRecord(donor);
   const isOrganization = ORGANIZATION_DONOR_TYPES.has(donorType);
   const rawOrganizationName =
@@ -439,15 +412,6 @@
   const fallbackName = `${firstName} ${lastName}`.trim();
   const baseName = donor.name || fallbackName || rawOrganizationName;
   const displayName = isOrganization ? rawOrganizationName || baseName : baseName;
-=======
-  const isBusiness = parseBooleanInput(
-    donor.is_business ?? donor.isBusiness ?? donor.business_entity ?? donor.isBusinessEntity,
-  );
-  const rawBusinessName = donor.business_name || donor.businessName || "";
-  const fallbackName = `${firstName} ${lastName}`.trim();
-  const baseName = donor.name || fallbackName;
-  const displayName = isBusiness ? rawBusinessName || baseName : baseName;
->>>>>>> bb057698
   const askValue =
     donor.suggested_ask === null || donor.suggested_ask === undefined
       ? null
@@ -465,16 +429,11 @@
     name: displayName || "New donor",
     firstName,
     lastName,
-<<<<<<< HEAD
     type: donorType,
     typeLabel: DONOR_TYPE_LABELS[donorType] || "Donor",
     isBusiness: isOrganization,
     organizationName: rawOrganizationName || "",
     businessName: rawOrganizationName || "",
-=======
-    isBusiness,
-    businessName: (isBusiness ? rawBusinessName || baseName : rawBusinessName) || "",
->>>>>>> bb057698
     email: donor.email || "",
     phone: donor.phone || "",
     city: donor.city || "",
@@ -538,7 +497,6 @@
 
 function sortDonors(list = []) {
   return [...list].sort((a, b) => {
-<<<<<<< HEAD
     const orderA = DONOR_TYPE_POSITION[a.type] ?? 99;
     const orderB = DONOR_TYPE_POSITION[b.type] ?? 99;
     if (orderA !== orderB) {
@@ -546,13 +504,6 @@
     }
     if (ORGANIZATION_DONOR_TYPES.has(a.type) && ORGANIZATION_DONOR_TYPES.has(b.type)) {
       return (a.organizationName || a.name || "").localeCompare(b.organizationName || b.name || "");
-=======
-    if (a.isBusiness && b.isBusiness) {
-      return (a.businessName || a.name || "").localeCompare(b.businessName || b.name || "");
-    }
-    if (a.isBusiness !== b.isBusiness) {
-      return a.isBusiness ? 1 : -1;
->>>>>>> bb057698
     }
     return (
       (a.lastName || "").localeCompare(b.lastName || "") ||
@@ -569,18 +520,12 @@
     return;
   }
   const filters = state.filters || getDefaultFilters();
-<<<<<<< HEAD
   const typeSelection = Array.isArray(filters.types) && filters.types.length
     ? filters.types
     : [...ALL_DONOR_TYPES];
   const typeSet = new Set(typeSelection.map((type) => String(type).toLowerCase()));
   const individualNameTerm = (filters.individualName || "").toLowerCase();
   const organizationNameTerm = (filters.organizationName || "").toLowerCase();
-=======
-  const nameTerm = filters.name.toLowerCase();
-  const businessNameTerm = filters.businessName.toLowerCase();
-  const businessOnly = Boolean(filters.businessOnly);
->>>>>>> bb057698
   const cityTerm = filters.city.toLowerCase();
   const companyTerm = filters.company.toLowerCase();
   const tagsTerm = filters.tags.toLowerCase();
@@ -806,36 +751,10 @@
     : [...ALL_DONOR_TYPES];
   const shouldGroupByType = groups.length > 1 || selectedTypes.length > 1;
 
-<<<<<<< HEAD
   groups.forEach((group, index) => {
     if (shouldGroupByType) {
       const heading = createTypeSectionHeading(group.type, group.donors.length, index === 0);
       list.append(heading);
-=======
-    const button = document.createElement("button");
-    button.type = "button";
-    button.className = "database-list__button";
-    button.setAttribute("data-donor-id", donor.id);
-
-    const metaLines = [];
-    if (donor.isBusiness) {
-      metaLines.push("Business entity");
-    }
-    const assigned = state.assignments.get(donor.id) || new Set();
-    const assignedCount = assigned.size;
-    const focusLabel = assignedCount
-      ? `${assignedCount} focus ${assignedCount === 1 ? "list" : "lists"}`
-      : "Not assigned";
-    const totalLabel = donor.totalContributed > 0
-      ? `$${formatCurrency(donor.totalContributed)} recorded`
-      : "No giving history";
-    metaLines.push(`${totalLabel} • ${focusLabel}`);
-
-    const location = buildLocationLabel(donor.city, donor.state, donor.postalCode);
-    const professionalParts = [location, donor.company, donor.title].filter(Boolean);
-    if (professionalParts.length) {
-      metaLines.push(professionalParts.join(" • "));
->>>>>>> bb057698
     }
     group.donors.forEach((donor) => {
       const item = createDonorListItem(donor);
@@ -1018,17 +937,10 @@
   nameHeading.textContent = buildDraftDisplayName(draft.values, detail);
   identity.append(nameHeading);
 
-<<<<<<< HEAD
   if (detail.typeLabel) {
     const badge = document.createElement("span");
     badge.className = "status status--info";
     badge.textContent = detail.typeLabel;
-=======
-  if (detail.isBusiness) {
-    const badge = document.createElement("span");
-    badge.className = "status status--info";
-    badge.textContent = "Business entity";
->>>>>>> bb057698
     identity.append(badge);
   }
 
@@ -1071,11 +983,7 @@
   form.append(createAssignmentSection(detail));
   form.append(createHistorySection(detail));
 
-<<<<<<< HEAD
   updateInlineIdentityRequirements(form, draft.values);
-=======
-  updateInlineBusinessRequirements(form, draft.values);
->>>>>>> bb057698
 
   profile.append(form);
   container.append(profile);
@@ -1153,13 +1061,8 @@
     values: {
       firstName: donor.firstName || "",
       lastName: donor.lastName || "",
-<<<<<<< HEAD
       donorType: ALL_DONOR_TYPES.includes(donor.type) ? donor.type : DONOR_TYPE.INDIVIDUAL,
       organizationName: donor.organizationName || "",
-=======
-      isBusiness: donor.isBusiness ? "yes" : "no",
-      businessName: donor.businessName || "",
->>>>>>> bb057698
       email: donor.email || "",
       phone: donor.phone || "",
       street: donor.street || "",
@@ -1187,18 +1090,12 @@
 }
 
 function buildDraftDisplayName(values, donor) {
-<<<<<<< HEAD
   const donorType = values.donorType && ALL_DONOR_TYPES.includes(values.donorType)
     ? values.donorType
     : donor.type || DONOR_TYPE.INDIVIDUAL;
   if (ORGANIZATION_DONOR_TYPES.has(donorType)) {
     const organizationName = (values.organizationName || donor.organizationName || donor.name || "").trim();
     if (organizationName) return organizationName;
-=======
-  if (values.isBusiness === "yes") {
-    const businessName = (values.businessName || donor.businessName || donor.name || "").trim();
-    if (businessName) return businessName;
->>>>>>> bb057698
   }
   const name = `${values.firstName || ""} ${values.lastName || ""}`.trim();
   if (name) return name;
@@ -1251,7 +1148,6 @@
     : DONOR_TYPE.INDIVIDUAL;
   const organizationRequired = ORGANIZATION_DONOR_TYPES.has(donorTypeValue);
   grid.append(
-<<<<<<< HEAD
     createSelectField("inline-donor-type", "donorType", "Donor type", donorTypeValue, [
       { value: DONOR_TYPE.INDIVIDUAL, label: "Individual" },
       { value: DONOR_TYPE.BUSINESS, label: "Business / Organization" },
@@ -1264,36 +1160,15 @@
       draft.values.organizationName,
       {
         required: organizationRequired,
-=======
-    createSelectField("inline-is-business", "isBusiness", "Business entity", draft.values.isBusiness, [
-      { value: "no", label: "No" },
-      { value: "yes", label: "Yes" },
-    ]),
-    createInputField(
-      "inline-business-name",
-      "businessName",
-      "Business name",
-      draft.values.businessName,
-      {
-        required: draft.values.isBusiness === "yes",
->>>>>>> bb057698
         autocomplete: "organization",
       },
     ),
     createInputField("inline-first-name", "firstName", "First name", draft.values.firstName, {
-<<<<<<< HEAD
       required: !organizationRequired,
       autocomplete: "given-name",
     }),
     createInputField("inline-last-name", "lastName", "Last name", draft.values.lastName, {
       required: !organizationRequired,
-=======
-      required: draft.values.isBusiness !== "yes",
-      autocomplete: "given-name",
-    }),
-    createInputField("inline-last-name", "lastName", "Last name", draft.values.lastName, {
-      required: draft.values.isBusiness !== "yes",
->>>>>>> bb057698
       autocomplete: "family-name",
     }),
     createInputField("inline-email", "email", "Email", draft.values.email, {
@@ -1515,7 +1390,6 @@
   return wrapper;
 }
 
-<<<<<<< HEAD
 function updateInlineIdentityRequirements(form, values) {
   if (!(form instanceof HTMLFormElement)) return;
   const donorType = values?.donorType && ALL_DONOR_TYPES.includes(values.donorType)
@@ -1533,22 +1407,6 @@
   }
   if (organizationInput) {
     organizationInput.required = isOrganization;
-=======
-function updateInlineBusinessRequirements(form, values) {
-  if (!(form instanceof HTMLFormElement)) return;
-  const isBusiness = values?.isBusiness === "yes";
-  const firstNameInput = form.querySelector("input[name='firstName']");
-  const lastNameInput = form.querySelector("input[name='lastName']");
-  const businessNameInput = form.querySelector("input[name='businessName']");
-  if (firstNameInput) {
-    firstNameInput.required = !isBusiness;
-  }
-  if (lastNameInput) {
-    lastNameInput.required = !isBusiness;
-  }
-  if (businessNameInput) {
-    businessNameInput.required = isBusiness;
->>>>>>> bb057698
   }
 }
 
@@ -1569,7 +1427,6 @@
   }
   if (!target.name) return;
   state.detailDraft.values[target.name] = target.value;
-<<<<<<< HEAD
   if (target.name === "donorType") {
     if (event.currentTarget instanceof HTMLFormElement) {
       updateInlineIdentityRequirements(event.currentTarget, state.detailDraft.values);
@@ -1577,15 +1434,6 @@
     nameHeading.textContent = buildDraftDisplayName(state.detailDraft.values, donor);
   }
   if (target.name === "organizationName") {
-=======
-  if (target.name === "isBusiness") {
-    if (event.currentTarget instanceof HTMLFormElement) {
-      updateInlineBusinessRequirements(event.currentTarget, state.detailDraft.values);
-    }
-    nameHeading.textContent = buildDraftDisplayName(state.detailDraft.values, donor);
-  }
-  if (target.name === "businessName") {
->>>>>>> bb057698
     nameHeading.textContent = buildDraftDisplayName(state.detailDraft.values, donor);
   }
   if (target.name === "firstName" || target.name === "lastName") {
@@ -1616,15 +1464,10 @@
   const payload = {
     firstName: values.firstName.trim(),
     lastName: values.lastName.trim(),
-<<<<<<< HEAD
     donorType,
     organizationName,
     isBusiness: isOrganization,
     businessName: isOrganization ? organizationName : "",
-=======
-    isBusiness: values.isBusiness === "yes",
-    businessName: values.businessName.trim(),
->>>>>>> bb057698
     email: values.email.trim(),
     phone: values.phone.trim(),
     street: values.street.trim(),
