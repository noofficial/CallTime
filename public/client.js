--- conflicted
+++ resolved
@@ -69,7 +69,6 @@
   clientSelect: document.getElementById("client-login-selector"),
   password: document.getElementById("client-login-password"),
   status: document.getElementById("client-login-status"),
-<<<<<<< HEAD
 };
 
 const passwordResetElements = {
@@ -84,22 +83,6 @@
 
 bootstrap();
 
-=======
-};
-
-const passwordResetElements = {
-  screen: document.getElementById("client-password-reset-screen"),
-  form: document.getElementById("client-password-reset-form"),
-  newPassword: document.getElementById("client-new-password"),
-  confirmPassword: document.getElementById("client-confirm-password"),
-  status: document.getElementById("client-password-reset-status"),
-  cancel: document.getElementById("client-password-reset-cancel"),
-  description: document.getElementById("client-password-reset-description"),
-};
-
-bootstrap();
-
->>>>>>> 9f4c797f
 function bootstrap() {
   bindAuthEvents();
   bindPasswordResetEvents();
@@ -211,7 +194,6 @@
   if (!newPassword || newPassword.length < 6) {
     if (passwordResetElements.status) {
       passwordResetElements.status.textContent = "Choose a password with at least 6 characters.";
-<<<<<<< HEAD
     }
     passwordResetElements.newPassword?.focus();
     return;
@@ -300,96 +282,6 @@
     if (!response.ok) {
       throw new Error("Unable to load campaigns.");
     }
-=======
-    }
-    passwordResetElements.newPassword?.focus();
-    return;
-  }
-
-  if (newPassword !== confirmPassword) {
-    if (passwordResetElements.status) {
-      passwordResetElements.status.textContent = "Passwords do not match.";
-    }
-    passwordResetElements.confirmPassword?.focus();
-    return;
-  }
-
-  try {
-    passwordResetElements.form?.classList.add("auth-form--busy");
-    const { token, clientId, clientName, clientCandidate, currentPassword } =
-      state.pendingPasswordReset;
-    const response = await fetch(`/api/client/${clientId}/password`, {
-      method: "POST",
-      headers: {
-        "Content-Type": "application/json",
-        Authorization: `Bearer ${token}`,
-      },
-      body: JSON.stringify({ newPassword, currentPassword }),
-    });
-    if (!response.ok) {
-      throw new Error("Unable to update password. Try again.");
-    }
-
-    setClientSession({ token, clientId, clientName });
-    state.pendingPasswordReset = null;
-    hidePasswordResetScreen();
-    initializeClientSession(clientId, clientName, clientCandidate);
-  } catch (error) {
-    if (passwordResetElements.status) {
-      passwordResetElements.status.textContent = error.message || "Unable to update password.";
-    }
-    passwordResetElements.newPassword?.focus();
-  } finally {
-    passwordResetElements.form?.classList.remove("auth-form--busy");
-  }
-}
-
-function cancelPasswordReset() {
-  const pending = state.pendingPasswordReset;
-  state.pendingPasswordReset = null;
-  hidePasswordResetScreen();
-  if (pending?.token) {
-    fetch("/api/auth/logout", {
-      method: "POST",
-      headers: { Authorization: `Bearer ${pending.token}` },
-    }).catch((error) => console.warn("Failed to cancel pending session", error));
-  }
-  state.preselectedLoginClientId = pending?.clientId
-    ? String(pending.clientId)
-    : state.preselectedLoginClientId;
-  clearClientSession();
-  showLoginScreen();
-  loadLoginClientOptions();
-}
-
-function hideLoginScreen() {
-  authElements.screen?.classList.add("hidden");
-  if (authElements.status) {
-    authElements.status.textContent = "";
-  }
-  if (authElements.password) {
-    authElements.password.value = "";
-  }
-  if (authElements.clientSelect) {
-    authElements.clientSelect.disabled = false;
-  }
-  if (elements.selector) {
-    elements.selector.disabled = false;
-  }
-}
-
-async function loadLoginClientOptions() {
-  if (!authElements.clientSelect) {
-    return;
-  }
-  state.loadingLoginClients = true;
-  authElements.clientSelect.disabled = true;
-  try {
-    const response = await fetch("/api/auth/clients");
-    if (!response.ok) {
-      throw new Error("Unable to load campaigns.");
-    }
->>>>>>> 9f4c797f
     const clients = await response.json();
     state.availableLoginClients = Array.isArray(clients) ? clients : [];
     populateLoginClientOptions();
@@ -731,7 +623,6 @@
   }
 }
 
-<<<<<<< HEAD
   if (state.preselectedLoginClientId) {
     select.value = state.preselectedLoginClientId;
     if (select.value !== state.preselectedLoginClientId) {
@@ -843,8 +734,6 @@
   }
 }
 
-=======
->>>>>>> 9f4c797f
 async function performLogout(message = "You have been signed out.") {
   const session = getClientSession();
   if (session.token) {
