import {
  clientFetch,
  UnauthorizedError,
  getClientSession,
  setClientSession,
  clearClientSession,
} from "./auth.js";

const CALL_STATUSES = [
  "Not Contacted",
  "No Answer - Left Message",
  "No Answer - No Message",
  "Spoke - Interested",
  "Spoke - Needs Follow-up",
  "Spoke - Not Interested",
  "Committed - Amount TBD",
  "Committed - Specific Amount",
  "Contributed",
  "Do Not Call",
];

const state = {
  availableLoginClients: [],
  clients: [],
  selectedClientId: "",
  selectedClientName: "",
  donors: [],
  filteredDonors: [],
  selectedDonorId: "",
  selectedStatus: "",
  donorDetails: null,
  sessionId: null,
  sessionStart: null,
  sessionCallsAttempted: 0,
  sessionCallsCompleted: 0,
  sessionPledged: 0,
  hasBoundEvents: false,
  initialized: false,
  pendingPasswordReset: null,
  preselectedLoginClientId: null,
  loadingLoginClients: false,
};

const elements = {
  title: document.getElementById("client-title"),
  selector: document.getElementById("client-selector"),
  filter: document.getElementById("queue-filter"),
  startSession: document.getElementById("start-session"),
  queue: document.getElementById("call-queue"),
  stats: document.getElementById("client-stats"),
  donorCard: document.getElementById("donor-card"),
  donorName: document.getElementById("donor-name"),
  donorInfo: document.getElementById("donor-info"),
  callHistory: document.getElementById("call-history"),
  closeDonor: document.getElementById("close-donor"),
  callStatus: document.getElementById("call-status"),
  askAmount: document.getElementById("ask-amount"),
  committedAmount: document.getElementById("committed-amount"),
  callNotes: document.getElementById("call-notes"),
  followupDate: document.getElementById("followup-date"),
  saveOutcome: document.getElementById("save-outcome"),
  outcomeStatus: document.getElementById("outcome-status"),
  logout: document.getElementById("client-logout"),
};

const authElements = {
  screen: document.getElementById("client-login-screen"),
  form: document.getElementById("client-login-form"),
  clientSelect: document.getElementById("client-login-selector"),
  password: document.getElementById("client-login-password"),
  status: document.getElementById("client-login-status"),
<<<<<<< HEAD
};

const passwordResetElements = {
  screen: document.getElementById("client-password-reset-screen"),
  form: document.getElementById("client-password-reset-form"),
  newPassword: document.getElementById("client-new-password"),
  confirmPassword: document.getElementById("client-confirm-password"),
  status: document.getElementById("client-password-reset-status"),
  cancel: document.getElementById("client-password-reset-cancel"),
  description: document.getElementById("client-password-reset-description"),
};

=======
};

const passwordResetElements = {
  screen: document.getElementById("client-password-reset-screen"),
  form: document.getElementById("client-password-reset-form"),
  newPassword: document.getElementById("client-new-password"),
  confirmPassword: document.getElementById("client-confirm-password"),
  status: document.getElementById("client-password-reset-status"),
  cancel: document.getElementById("client-password-reset-cancel"),
  description: document.getElementById("client-password-reset-description"),
};

>>>>>>> b40421dc
bootstrap();

function bootstrap() {
  bindAuthEvents();
  bindPasswordResetEvents();
  bindEvents();
  populateStatusOptions();
  populateClientSelector();
  loadLoginClientOptions();
  const session = getClientSession();
  const params = new URLSearchParams(window.location.search);
  const urlClientId = params.get("clientId");
  if (!session.clientId && urlClientId) {
    state.preselectedLoginClientId = String(urlClientId);
  }
  if (session.token && session.clientId) {
    hideLoginScreen();
    initializeClientSession(session.clientId, session.clientName);
  } else {
    showLoginScreen();
  }
}

function bindAuthEvents() {
  authElements.form?.addEventListener("submit", async (event) => {
    event.preventDefault();
    await handleClientLogin();
  });
}

function bindPasswordResetEvents() {
  passwordResetElements.form?.addEventListener("submit", async (event) => {
    event.preventDefault();
    await handlePasswordReset();
  });
  passwordResetElements.cancel?.addEventListener("click", () => {
    cancelPasswordReset();
  });
}

function showLoginScreen(message = "") {
  if (authElements.status) {
    authElements.status.textContent = message;
  }
  authElements.screen?.classList.remove("hidden");
  if (elements.selector) {
    elements.selector.disabled = true;
  }
  populateLoginClientOptions();
  if (authElements.clientSelect) {
    const hasOptions = state.availableLoginClients.length > 0;
    authElements.clientSelect.disabled = !hasOptions && state.loadingLoginClients;
    if (state.preselectedLoginClientId && hasOptions) {
      const exists = state.availableLoginClients.some(
        (client) => String(client.id) === state.preselectedLoginClientId
      );
      authElements.clientSelect.value = exists ? state.preselectedLoginClientId : "";
      if (!exists) {
        state.preselectedLoginClientId = null;
      }
    } else {
      authElements.clientSelect.value = "";
    }
  }
  if (authElements.password) {
    authElements.password.value = "";
    authElements.password.focus();
  }
}

function showPasswordResetScreen(clientName = "") {
  hideLoginScreen();
  if (passwordResetElements.status) {
    passwordResetElements.status.textContent = "";
  }
  if (passwordResetElements.description) {
    passwordResetElements.description.textContent = clientName
      ? `${clientName} currently has a temporary password. Create a new password to continue.`
      : "Your temporary password must be replaced before you can access your call portal.";
  }
  passwordResetElements.screen?.classList.remove("hidden");
  if (passwordResetElements.newPassword) {
    passwordResetElements.newPassword.value = "";
    passwordResetElements.newPassword.focus();
  }
  if (passwordResetElements.confirmPassword) {
    passwordResetElements.confirmPassword.value = "";
  }
}

function hidePasswordResetScreen() {
  passwordResetElements.screen?.classList.add("hidden");
  if (passwordResetElements.status) {
    passwordResetElements.status.textContent = "";
  }
  if (passwordResetElements.newPassword) {
    passwordResetElements.newPassword.value = "";
  }
  if (passwordResetElements.confirmPassword) {
    passwordResetElements.confirmPassword.value = "";
  }
}

async function handlePasswordReset() {
  if (!state.pendingPasswordReset) {
    return;
  }
  const newPassword = passwordResetElements.newPassword?.value.trim() || "";
  const confirmPassword = passwordResetElements.confirmPassword?.value.trim() || "";

  if (!newPassword || newPassword.length < 6) {
    if (passwordResetElements.status) {
      passwordResetElements.status.textContent = "Choose a password with at least 6 characters.";
<<<<<<< HEAD
    }
    passwordResetElements.newPassword?.focus();
    return;
  }

  if (newPassword !== confirmPassword) {
    if (passwordResetElements.status) {
      passwordResetElements.status.textContent = "Passwords do not match.";
    }
    passwordResetElements.confirmPassword?.focus();
    return;
  }

  try {
    passwordResetElements.form?.classList.add("auth-form--busy");
    const { token, clientId, clientName, clientCandidate, currentPassword } =
      state.pendingPasswordReset;
    const response = await fetch(`/api/client/${clientId}/password`, {
      method: "POST",
      headers: {
        "Content-Type": "application/json",
        Authorization: `Bearer ${token}`,
      },
      body: JSON.stringify({ newPassword, currentPassword }),
    });
    if (!response.ok) {
      throw new Error("Unable to update password. Try again.");
    }

    setClientSession({ token, clientId, clientName });
    state.pendingPasswordReset = null;
    hidePasswordResetScreen();
    initializeClientSession(clientId, clientName, clientCandidate);
  } catch (error) {
    if (passwordResetElements.status) {
      passwordResetElements.status.textContent = error.message || "Unable to update password.";
    }
    passwordResetElements.newPassword?.focus();
  } finally {
    passwordResetElements.form?.classList.remove("auth-form--busy");
  }
}

function cancelPasswordReset() {
  const pending = state.pendingPasswordReset;
  state.pendingPasswordReset = null;
  hidePasswordResetScreen();
  if (pending?.token) {
    fetch("/api/auth/logout", {
      method: "POST",
      headers: { Authorization: `Bearer ${pending.token}` },
    }).catch((error) => console.warn("Failed to cancel pending session", error));
  }
  state.preselectedLoginClientId = pending?.clientId
    ? String(pending.clientId)
    : state.preselectedLoginClientId;
  clearClientSession();
  showLoginScreen();
  loadLoginClientOptions();
}

function hideLoginScreen() {
  authElements.screen?.classList.add("hidden");
  if (authElements.status) {
    authElements.status.textContent = "";
  }
  if (authElements.password) {
    authElements.password.value = "";
  }
  if (authElements.clientSelect) {
    authElements.clientSelect.disabled = false;
  }
  if (elements.selector) {
    elements.selector.disabled = false;
  }
}

async function loadLoginClientOptions() {
  if (!authElements.clientSelect) {
    return;
  }
  state.loadingLoginClients = true;
  authElements.clientSelect.disabled = true;
  try {
    const response = await fetch("/api/auth/clients");
    if (!response.ok) {
      throw new Error("Unable to load campaigns.");
    }
    const clients = await response.json();
    state.availableLoginClients = Array.isArray(clients) ? clients : [];
    populateLoginClientOptions();
  } catch (error) {
    console.error("Failed to load client list", error);
    if (authElements.status) {
      authElements.status.textContent =
        "Unable to load campaigns. Refresh the page or contact your manager.";
    }
  } finally {
    state.loadingLoginClients = false;
    if (authElements.clientSelect) {
      authElements.clientSelect.disabled = false;
    }
=======
    }
    passwordResetElements.newPassword?.focus();
    return;
  }

  if (newPassword !== confirmPassword) {
    if (passwordResetElements.status) {
      passwordResetElements.status.textContent = "Passwords do not match.";
    }
    passwordResetElements.confirmPassword?.focus();
    return;
  }

  try {
    passwordResetElements.form?.classList.add("auth-form--busy");
    const { token, clientId, clientName, clientCandidate, currentPassword } =
      state.pendingPasswordReset;
    const response = await fetch(`/api/client/${clientId}/password`, {
      method: "POST",
      headers: {
        "Content-Type": "application/json",
        Authorization: `Bearer ${token}`,
      },
      body: JSON.stringify({ newPassword, currentPassword }),
    });
    if (!response.ok) {
      throw new Error("Unable to update password. Try again.");
    }

    setClientSession({ token, clientId, clientName });
    state.pendingPasswordReset = null;
    hidePasswordResetScreen();
    initializeClientSession(clientId, clientName, clientCandidate);
  } catch (error) {
    if (passwordResetElements.status) {
      passwordResetElements.status.textContent = error.message || "Unable to update password.";
    }
    passwordResetElements.newPassword?.focus();
  } finally {
    passwordResetElements.form?.classList.remove("auth-form--busy");
  }
}

function cancelPasswordReset() {
  const pending = state.pendingPasswordReset;
  state.pendingPasswordReset = null;
  hidePasswordResetScreen();
  if (pending?.token) {
    fetch("/api/auth/logout", {
      method: "POST",
      headers: { Authorization: `Bearer ${pending.token}` },
    }).catch((error) => console.warn("Failed to cancel pending session", error));
  }
  state.preselectedLoginClientId = pending?.clientId
    ? String(pending.clientId)
    : state.preselectedLoginClientId;
  clearClientSession();
  showLoginScreen();
  loadLoginClientOptions();
}

function hideLoginScreen() {
  authElements.screen?.classList.add("hidden");
  if (authElements.status) {
    authElements.status.textContent = "";
  }
  if (authElements.password) {
    authElements.password.value = "";
  }
  if (authElements.clientSelect) {
    authElements.clientSelect.disabled = false;
  }
  if (elements.selector) {
    elements.selector.disabled = false;
  }
}

async function loadLoginClientOptions() {
  if (!authElements.clientSelect) {
    return;
  }
  state.loadingLoginClients = true;
  authElements.clientSelect.disabled = true;
  try {
    const response = await fetch("/api/auth/clients");
    if (!response.ok) {
      throw new Error("Unable to load campaigns.");
    }
    const clients = await response.json();
    state.availableLoginClients = Array.isArray(clients) ? clients : [];
    populateLoginClientOptions();
  } catch (error) {
    console.error("Failed to load client list", error);
    if (authElements.status) {
      authElements.status.textContent =
        "Unable to load campaigns. Refresh the page or contact your manager.";
    }
  } finally {
    state.loadingLoginClients = false;
    if (authElements.clientSelect) {
      authElements.clientSelect.disabled = false;
    }
>>>>>>> b40421dc
  }
}

function populateLoginClientOptions() {
  if (!authElements.clientSelect) {
    return;
  }
  const select = authElements.clientSelect;
  const previousValue = select.value;
  select.innerHTML = "";
  const placeholder = document.createElement("option");
  placeholder.value = "";
  placeholder.textContent = "Select your campaign…";
  select.append(placeholder);

  state.availableLoginClients.forEach((client) => {
    const option = document.createElement("option");
    option.value = String(client.id);
    const primary = client.name || client.candidate || `Campaign ${client.id}`;
    const hasCandidate = Boolean(
      client.candidate && client.candidate !== primary
    );
    option.textContent = hasCandidate
      ? `${primary} – ${client.candidate}`
      : primary;
    select.append(option);
  });
}

function showLoginScreen(message = "") {
  if (authElements.status) {
    authElements.status.textContent = message;
  }
  authElements.screen?.classList.remove("hidden");
  if (elements.selector) {
    elements.selector.disabled = true;
  }
  if (authElements.password) {
    authElements.password.value = "";
    authElements.password.focus();
  }
}

function hideLoginScreen() {
  authElements.screen?.classList.add("hidden");
  if (authElements.status) {
    authElements.status.textContent = "";
  }
  if (authElements.password) {
    authElements.password.value = "";
  }
}

async function handleClientLogin() {
  if (!authElements.clientId || !authElements.password) return;
  const clientIdValue = authElements.clientId.value.trim();
  const password = authElements.password.value.trim();

  if (state.preselectedLoginClientId) {
    select.value = state.preselectedLoginClientId;
    if (select.value !== state.preselectedLoginClientId) {
      state.preselectedLoginClientId = null;
    }
    return;
  }

  if (previousValue && select.querySelector(`option[value="${previousValue}"]`)) {
    select.value = previousValue;
  }
}

async function handleClientLogin() {
  if (!authElements.clientSelect || !authElements.password) return;
  const clientIdValue = authElements.clientSelect.value.trim();
  const password = authElements.password.value.trim();

  if (!clientIdValue) {
    if (authElements.status) {
      authElements.status.textContent = "Select your campaign to sign in.";
    }
    authElements.clientSelect.focus();
    return;
  }

  if (!password) {
    if (authElements.status) {
      authElements.status.textContent = "Enter your portal password.";
    }
    authElements.password.focus();
    return;
  }

  const clientId = Number(clientIdValue);
  if (!Number.isInteger(clientId) || clientId <= 0) {
    if (authElements.status) {
      authElements.status.textContent = "Campaign selection is invalid.";
    }
    authElements.clientSelect.focus();
    return;
  }

  try {
    authElements.form?.classList.add("auth-form--busy");
    const response = await fetch("/api/auth/client-login", {
      method: "POST",
      headers: { "Content-Type": "application/json" },
      body: JSON.stringify({ clientId, password }),
    });
    if (!response.ok) {
      throw new Error("Invalid campaign or password. Try again.");
    }
    const payload = await response.json();
    const selectedClient = state.availableLoginClients.find(
      (client) => String(client.id) === String(clientId)
    );
    const clientRecord = payload.client || selectedClient || null;
    const clientName =
      clientRecord?.name || clientRecord?.candidate || selectedClient?.name || selectedClient?.candidate || "";
    const clientCandidate = clientRecord?.candidate || selectedClient?.candidate || "";

    if (payload.mustResetPassword) {
      state.pendingPasswordReset = {
        token: payload.token,
        clientId: payload.client?.id ?? clientId,
        clientName,
        clientCandidate,
        currentPassword: password,
      };
      showPasswordResetScreen(clientName);
      return;
    }

    setClientSession({ token: payload.token, clientId: payload.client?.id ?? clientId, clientName });
    hideLoginScreen();
    initializeClientSession(payload.client?.id ?? clientId, clientName, clientCandidate);
  } catch (error) {
    if (authElements.status) {
      authElements.status.textContent = error.message || "Unable to sign in.";
    }
    authElements.password?.focus();
  } finally {
    authElements.form?.classList.remove("auth-form--busy");
  }
}

function initializeClientSession(clientId, clientName = "", clientCandidate = "") {
  if (!clientId) return;
  state.clients = [
    {
      id: String(clientId),
      name: clientName,
      candidate: clientCandidate,
    },
  ];
  state.selectedClientId = String(clientId);
  state.selectedClientName = clientName || clientCandidate || `Campaign ${clientId}`;
  populateClientSelector();
  updateClientTitle();
  state.initialized = true;
  loadDonorQueue();
}

function updateClientTitle() {
  const title = state.selectedClientName || "Client call portal";
  if (elements.title) {
    elements.title.textContent = title;
  }
}

async function performLogout(message = "You have been signed out.") {
  const session = getClientSession();
  if (session.token) {
    try {
      await fetch("/api/auth/logout", {
        method: "POST",
        headers: { Authorization: `Bearer ${session.token}` },
      });
    } catch (error) {
      console.warn("Client logout request failed", error);
    }
  }
  state.preselectedLoginClientId = session.clientId ? String(session.clientId) : null;
  clearClientSession();
  state.clients = [];
  state.selectedClientId = "";
  state.selectedClientName = "";
  state.donors = [];
  state.filteredDonors = [];
  state.selectedDonorId = "";
  state.donorDetails = null;
  state.sessionId = null;
  state.sessionStart = null;
  state.sessionCallsAttempted = 0;
  state.sessionCallsCompleted = 0;
  state.sessionPledged = 0;
  state.pendingPasswordReset = null;
  hidePasswordResetScreen();
  populateClientSelector();
  if (elements.queue) {
    elements.queue.innerHTML = `<p class="muted">Sign in to access your call queue.</p>`;
  }
  hideDonorDetails();
  if (elements.stats) {
    elements.stats.textContent = "Sign in to access your call queue.";
  }
  if (elements.title) {
    elements.title.textContent = "Client call portal";
  }
  showLoginScreen(message);
  loadLoginClientOptions();
}

function handleUnauthorized(message = "Session expired. Please sign in again.") {
  performLogout(message);
}

<<<<<<< HEAD
  if (state.preselectedLoginClientId) {
    select.value = state.preselectedLoginClientId;
    if (select.value !== state.preselectedLoginClientId) {
      state.preselectedLoginClientId = null;
    }
    return;
  }

  if (previousValue && select.querySelector(`option[value="${previousValue}"]`)) {
    select.value = previousValue;
  }
}

async function handleClientLogin() {
  if (!authElements.clientSelect || !authElements.password) return;
  const clientIdValue = authElements.clientSelect.value.trim();
  const password = authElements.password.value.trim();

  if (!clientIdValue) {
    if (authElements.status) {
      authElements.status.textContent = "Select your campaign to sign in.";
    }
    authElements.clientSelect.focus();
    return;
  }

  if (!password) {
    if (authElements.status) {
      authElements.status.textContent = "Enter your portal password.";
    }
    authElements.password.focus();
    return;
  }

  const clientId = Number(clientIdValue);
  if (!Number.isInteger(clientId) || clientId <= 0) {
    if (authElements.status) {
      authElements.status.textContent = "Campaign selection is invalid.";
    }
    authElements.clientSelect.focus();
    return;
  }

  try {
    authElements.form?.classList.add("auth-form--busy");
    const response = await fetch("/api/auth/client-login", {
      method: "POST",
      headers: { "Content-Type": "application/json" },
      body: JSON.stringify({ clientId, password }),
    });
    if (!response.ok) {
      throw new Error("Invalid campaign or password. Try again.");
    }
    const payload = await response.json();
    const selectedClient = state.availableLoginClients.find(
      (client) => String(client.id) === String(clientId)
    );
    const clientRecord = payload.client || selectedClient || null;
    const clientName =
      clientRecord?.name || clientRecord?.candidate || selectedClient?.name || selectedClient?.candidate || "";
    const clientCandidate = clientRecord?.candidate || selectedClient?.candidate || "";

    if (payload.mustResetPassword) {
      state.pendingPasswordReset = {
        token: payload.token,
        clientId: payload.client?.id ?? clientId,
        clientName,
        clientCandidate,
        currentPassword: password,
      };
      showPasswordResetScreen(clientName);
      return;
    }

    setClientSession({ token: payload.token, clientId: payload.client?.id ?? clientId, clientName });
    hideLoginScreen();
    initializeClientSession(payload.client?.id ?? clientId, clientName, clientCandidate);
  } catch (error) {
    if (authElements.status) {
      authElements.status.textContent = error.message || "Unable to sign in.";
    }
    authElements.password?.focus();
  } finally {
    authElements.form?.classList.remove("auth-form--busy");
  }
}

function initializeClientSession(clientId, clientName = "", clientCandidate = "") {
  if (!clientId) return;
  state.clients = [
    {
      id: String(clientId),
      name: clientName,
      candidate: clientCandidate,
    },
  ];
  state.selectedClientId = String(clientId);
  state.selectedClientName = clientName || clientCandidate || `Campaign ${clientId}`;
  populateClientSelector();
  updateClientTitle();
  state.initialized = true;
  loadDonorQueue();
}

function updateClientTitle() {
  const title = state.selectedClientName || "Client call portal";
  if (elements.title) {
    elements.title.textContent = title;
  }
}

async function performLogout(message = "You have been signed out.") {
  const session = getClientSession();
  if (session.token) {
    try {
      await fetch("/api/auth/logout", {
        method: "POST",
        headers: { Authorization: `Bearer ${session.token}` },
      });
    } catch (error) {
      console.warn("Client logout request failed", error);
    }
  }
  state.preselectedLoginClientId = session.clientId ? String(session.clientId) : null;
  clearClientSession();
  state.clients = [];
  state.selectedClientId = "";
  state.selectedClientName = "";
  state.donors = [];
  state.filteredDonors = [];
  state.selectedDonorId = "";
  state.donorDetails = null;
  state.sessionId = null;
  state.sessionStart = null;
  state.sessionCallsAttempted = 0;
  state.sessionCallsCompleted = 0;
  state.sessionPledged = 0;
  state.pendingPasswordReset = null;
  hidePasswordResetScreen();
  populateClientSelector();
  if (elements.queue) {
    elements.queue.innerHTML = `<p class="muted">Sign in to access your call queue.</p>`;
  }
  hideDonorDetails();
  if (elements.stats) {
    elements.stats.textContent = "Sign in to access your call queue.";
  }
  if (elements.title) {
    elements.title.textContent = "Client call portal";
  }
  showLoginScreen(message);
  loadLoginClientOptions();
}

function handleUnauthorized(message = "Session expired. Please sign in again.") {
  performLogout(message);
}

=======
>>>>>>> b40421dc
function bindEvents() {
  if (state.hasBoundEvents) return;
  state.hasBoundEvents = true;
  elements.filter?.addEventListener("change", () => {
    applyFilter();
    renderQueue();
  });

  elements.queue?.addEventListener("click", (event) => {
    const target = event.target.closest("[data-donor-id]");
    if (!target) return;
    const donorId = target.getAttribute("data-donor-id");
    showDonorDetails(donorId);
  });

  elements.closeDonor?.addEventListener("click", () => {
    hideDonorDetails();
  });

  elements.saveOutcome?.addEventListener("click", () => {
    recordCallOutcome();
  });

  elements.startSession?.addEventListener("click", () => {
    if (!state.selectedClientId) {
      window.alert("Select your campaign before starting a session.");
      return;
    }
    if (state.sessionId) {
      endSession();
    } else {
      startSession();
    }
  });

  elements.logout?.addEventListener("click", () => {
    performLogout();
  });
}

function populateClientSelector() {
  const select = elements.selector;
  if (!select) return;
  select.innerHTML = "";
  if (!state.clients.length) {
    const placeholder = document.createElement("option");
    placeholder.value = "";
    placeholder.textContent = "Sign in to access your campaign";
    select.append(placeholder);
    select.disabled = true;
    return;
  }

  const client = state.clients[0];
  const option = document.createElement("option");
  option.value = client.id;
  option.textContent = client.name || client.candidate || "Your campaign";
  select.append(option);
  select.value = client.id;
  select.disabled = true;
}

async function loadDonorQueue() {
  if (!state.selectedClientId) return;
  try {
    if (elements.stats) {
      elements.stats.textContent = "Loading call queue…";
    }
    const response = await clientFetch(`/api/client/${state.selectedClientId}/donors`);
    if (!response.ok) throw new Error("Unable to load donor queue");
    const donors = await response.json();
    state.donors = Array.isArray(donors) ? donors : [];
    applyFilter();
    renderQueue();
    updateClientStats();
  } catch (error) {
    reportError(error);
  }
}

function applyFilter() {
  const filter = elements.filter?.value || "all";
  state.filteredDonors = state.donors.filter((donor) => {
    const status = donor.last_call_status || "Not Contacted";
    switch (filter) {
      case "not-contacted":
        return status === "Not Contacted" || status === "No Answer - Left Message" || status === "No Answer - No Message";
      case "interested":
        return status === "Spoke - Interested" || status === "Committed - Specific Amount" || status === "Committed - Amount TBD";
      case "follow-up":
        return status === "Spoke - Needs Follow-up";
      default:
        return true;
    }
  });
}

function renderQueue() {
  const container = elements.queue;
  if (!container) return;
  container.innerHTML = "";
  if (!state.filteredDonors.length) {
    container.innerHTML = `<p class="muted">No donors in this view. Adjust your filters or assignments.</p>`;
    return;
  }

  state.filteredDonors.forEach((donor) => {
    const card = document.createElement("div");
    const status = donor.last_call_status || "Not Contacted";
    const isCompleted = !["Not Contacted", "No Answer - Left Message", "No Answer - No Message"].includes(status);
    card.className = `queue-item ${isCompleted ? "completed" : ""}`;
    card.setAttribute("data-donor-id", donor.id);
    card.innerHTML = `
      <div class="queue-donor-info">
        <div class="queue-donor-name">${donor.name || `${donor.first_name || ""} ${donor.last_name || ""}`.trim() || "Unnamed donor"}</div>
        <div class="queue-donor-details">
          ${(donor.company || donor.employer || "Unknown employer")} • ${donor.phone || "No phone"} • Capacity: $${formatCurrency(
            donor.capacity || donor.suggested_ask || 0,
          )}
        </div>
      </div>
      <div class="queue-status">
        <span class="status ${getStatusClass(status)}">${status}</span>
      </div>
    `;
    container.append(card);
  });
}

function updateClientStats() {
  if (!elements.stats) return;
  const total = state.donors.length;
  if (!total) {
    elements.stats.textContent = "No donors assigned yet.";
    return;
  }
  const completed = state.donors.filter((donor) => {
    const status = donor.last_call_status || "Not Contacted";
    return !["Not Contacted", "No Answer - Left Message", "No Answer - No Message"].includes(status);
  }).length;
  elements.stats.textContent = `${completed} of ${total} calls completed`;
}

async function showDonorDetails(donorId) {
  if (!state.selectedClientId || !donorId) return;
  try {
    const response = await clientFetch(`/api/client/${state.selectedClientId}/donor/${donorId}`);
    if (!response.ok) throw new Error("Unable to load donor details");
    const details = await response.json();
    state.donorDetails = details;
    state.selectedDonorId = donorId;
    renderDonorDetails(details);
    elements.donorCard?.classList.remove("hidden");
    elements.donorCard?.scrollIntoView({ behavior: "smooth", block: "start" });
  } catch (error) {
    reportError(error);
  }
}

function hideDonorDetails() {
  state.selectedDonorId = "";
  state.donorDetails = null;
  elements.donorCard?.classList.add("hidden");
}

function renderDonorDetails(details) {
  if (!details) return;
  const name = details.name || `${details.first_name || ""} ${details.last_name || ""}`.trim() || "Unnamed donor";
  elements.donorName.textContent = name;
  elements.donorInfo.innerHTML = `
    <div class="donor-info-grid">
      ${renderInfoItem("Phone", details.phone || "No phone on file")}
      ${renderInfoItem("Email", details.email || "No email on file")}
      ${renderInfoItem("Employer", details.company || details.employer || "Unknown")}
      ${renderInfoItem("City", details.city || "Unknown")}
      ${renderInfoItem("Industry", details.industry || details.occupation || "Unknown")}
      ${renderInfoItem("Giving capacity", `$${formatCurrency(details.capacity || details.suggested_ask || 0)}`)}
      ${renderInfoItem("Last gift", details.last_gift || details.last_gift_note || "N/A")}
    </div>
    <div class="donor-tags">${renderTags(details.tags)}</div>
    ${renderResearch(details.research)}
    ${renderNotes(details.notes)}
  `;

  const latestStatus = (details.callHistory && details.callHistory[0]?.status) || "Not Contacted";
  elements.callStatus.value = CALL_STATUSES.includes(latestStatus) ? latestStatus : "";
  elements.askAmount.value = "";
  elements.committedAmount.value = "";
  elements.callNotes.value = "";
  elements.followupDate.value = "";
  elements.outcomeStatus.textContent = "";
  renderCallHistory(details.callHistory || []);
}

function renderResearch(research = []) {
  if (!Array.isArray(research) || !research.length) return "";
  const items = research
    .map(
      (entry) => `
        <article class="info-block">
          <h4>${entry.research_category}</h4>
          <p>${entry.research_content || "No research notes"}</p>
          <p class="muted">Updated ${formatDate(entry.updated_at)}</p>
        </article>
      `,
    )
    .join("");
  return `<section class="info-group"><h3>Research</h3>${items}</section>`;
}

function renderNotes(notes = []) {
  if (!Array.isArray(notes) || !notes.length) return "";
  const items = notes
    .map(
      (entry) => `
        <article class="info-block">
          <h4>${entry.note_type || "Note"}</h4>
          <p>${entry.note_content}</p>
          <p class="muted">Saved ${formatDate(entry.created_at)}</p>
        </article>
      `,
    )
    .join("");
  return `<section class="info-group"><h3>Private notes</h3>${items}</section>`;
}

function renderCallHistory(history = []) {
  elements.callHistory.innerHTML = "";
  if (!history.length) {
    elements.callHistory.innerHTML = `<p class="muted">No call history recorded yet.</p>`;
    return;
  }
  const list = document.createElement("div");
  list.className = "call-history__list";
  history.forEach((entry) => {
    const item = document.createElement("article");
    item.className = "call-history__item";
    item.innerHTML = `
      <header>
        <span class="status ${getStatusClass(entry.status)}">${entry.status}</span>
        <span class="muted">${formatDate(entry.call_date)}</span>
      </header>
      <p>${entry.outcome_notes || "No notes recorded."}</p>
      <footer>
        ${entry.pledge_amount ? `<span>Pledged: $${formatCurrency(entry.pledge_amount)}</span>` : ""}
        ${entry.contribution_amount ? `<span>Raised: $${formatCurrency(entry.contribution_amount)}</span>` : ""}
        ${entry.follow_up_date ? `<span>Follow-up: ${formatDate(entry.follow_up_date)}</span>` : ""}
      </footer>
    `;
    list.append(item);
  });
  elements.callHistory.append(list);
}

function renderInfoItem(label, value) {
  return `
    <div class="info-item">
      <div class="info-label">${label}</div>
      <div class="info-value">${value}</div>
    </div>
  `;
}

function renderTags(raw) {
  if (!raw) return "";
  if (Array.isArray(raw)) {
    return raw.map((tag) => `<span class="tag">${tag}</span>`).join(" ");
  }
  return String(raw)
    .split(",")
    .map((tag) => tag.trim())
    .filter(Boolean)
    .map((tag) => `<span class="tag">${tag}</span>`)
    .join(" ");
}

function populateStatusOptions() {
  if (!elements.callStatus) return;
  elements.callStatus.innerHTML = `<option value="">Select outcome…</option>`;
  CALL_STATUSES.forEach((status) => {
    const option = document.createElement("option");
    option.value = status;
    option.textContent = status;
    elements.callStatus.append(option);
  });
}

async function recordCallOutcome() {
  if (!state.selectedClientId || !state.selectedDonorId) {
    window.alert("Select a donor before saving an outcome.");
    return;
  }
  const status = elements.callStatus.value;
  if (!status) {
    window.alert("Choose a call outcome");
    return;
  }
  try {
    const payload = {
      donorId: state.selectedDonorId,
      status,
      outcomeNotes: elements.callNotes.value,
      followUpDate: elements.followupDate.value || null,
      pledgeAmount: parseFloat(elements.askAmount.value) || null,
      contributionAmount: parseFloat(elements.committedAmount.value) || null,
      nextAction: null,
      callDuration: null,
      callQuality: null,
    };
    const response = await clientFetch(`/api/client/${state.selectedClientId}/call-outcome`, {
      method: "POST",
      headers: { "Content-Type": "application/json" },
      body: JSON.stringify(payload),
    });
    if (!response.ok) throw new Error("Unable to save call outcome");
    elements.outcomeStatus.textContent = "Outcome saved";
    setTimeout(() => {
      elements.outcomeStatus.textContent = "";
    }, 3000);
    state.sessionCallsAttempted += 1;
    state.sessionCallsCompleted += 1;
    if (payload.pledgeAmount) {
      state.sessionPledged += payload.pledgeAmount;
    }
    await loadDonorQueue();
    if (state.selectedDonorId) {
      showDonorDetails(state.selectedDonorId);
    }
  } catch (error) {
    reportError(error);
  }
}

async function startSession() {
  try {
    const response = await clientFetch(`/api/client/${state.selectedClientId}/start-session`, {
      method: "POST",
    });
    if (!response.ok) throw new Error("Unable to start session");
    const data = await response.json();
    state.sessionId = data.sessionId;
    state.sessionStart = new Date();
    state.sessionCallsAttempted = 0;
    state.sessionCallsCompleted = 0;
    state.sessionPledged = 0;
    elements.startSession.textContent = "End call session";
    elements.startSession.classList.add("btn--danger");
  } catch (error) {
    reportError(error);
  }
}

async function endSession() {
  if (!state.sessionId) return;
  try {
    const response = await clientFetch(`/api/client/${state.selectedClientId}/end-session/${state.sessionId}`, {
      method: "PUT",
      headers: { "Content-Type": "application/json" },
      body: JSON.stringify({
        callsAttempted: state.sessionCallsAttempted,
        callsCompleted: state.sessionCallsCompleted,
        totalPledged: state.sessionPledged,
        sessionNotes: null,
      }),
    });
    if (!response.ok) throw new Error("Unable to end session");
    window.alert("Call session saved.");
  } catch (error) {
    reportError(error);
  } finally {
    state.sessionId = null;
    state.sessionStart = null;
    state.sessionCallsAttempted = 0;
    state.sessionCallsCompleted = 0;
    state.sessionPledged = 0;
    elements.startSession.textContent = "Start call session";
    elements.startSession.classList.remove("btn--danger");
  }
}

function getStatusClass(status) {
  if (["Contributed", "Committed - Specific Amount"].includes(status)) return "status--success";
  if (["Spoke - Not Interested", "Do Not Call"].includes(status)) return "status--error";
  if (["Spoke - Needs Follow-up", "Committed - Amount TBD"].includes(status)) return "status--warning";
  return "status--info";
}

function formatCurrency(value) {
  const number = Number(value || 0);
  return number.toLocaleString();
}

function formatDate(value) {
  if (!value) return "Unknown date";
  const date = new Date(value);
  if (Number.isNaN(date.getTime())) return value;
  return date.toLocaleDateString(undefined, { year: "numeric", month: "short", day: "numeric" });
}

function reportError(error) {
  if (error instanceof UnauthorizedError) {
    handleUnauthorized();
    return;
  }
  console.error(error);
  window.alert(error.message || "Something went wrong");
}<|MERGE_RESOLUTION|>--- conflicted
+++ resolved
@@ -69,7 +69,6 @@
   clientSelect: document.getElementById("client-login-selector"),
   password: document.getElementById("client-login-password"),
   status: document.getElementById("client-login-status"),
-<<<<<<< HEAD
 };
 
 const passwordResetElements = {
@@ -82,20 +81,6 @@
   description: document.getElementById("client-password-reset-description"),
 };
 
-=======
-};
-
-const passwordResetElements = {
-  screen: document.getElementById("client-password-reset-screen"),
-  form: document.getElementById("client-password-reset-form"),
-  newPassword: document.getElementById("client-new-password"),
-  confirmPassword: document.getElementById("client-confirm-password"),
-  status: document.getElementById("client-password-reset-status"),
-  cancel: document.getElementById("client-password-reset-cancel"),
-  description: document.getElementById("client-password-reset-description"),
-};
-
->>>>>>> b40421dc
 bootstrap();
 
 function bootstrap() {
@@ -209,7 +194,6 @@
   if (!newPassword || newPassword.length < 6) {
     if (passwordResetElements.status) {
       passwordResetElements.status.textContent = "Choose a password with at least 6 characters.";
-<<<<<<< HEAD
     }
     passwordResetElements.newPassword?.focus();
     return;
@@ -312,110 +296,6 @@
     if (authElements.clientSelect) {
       authElements.clientSelect.disabled = false;
     }
-=======
-    }
-    passwordResetElements.newPassword?.focus();
-    return;
-  }
-
-  if (newPassword !== confirmPassword) {
-    if (passwordResetElements.status) {
-      passwordResetElements.status.textContent = "Passwords do not match.";
-    }
-    passwordResetElements.confirmPassword?.focus();
-    return;
-  }
-
-  try {
-    passwordResetElements.form?.classList.add("auth-form--busy");
-    const { token, clientId, clientName, clientCandidate, currentPassword } =
-      state.pendingPasswordReset;
-    const response = await fetch(`/api/client/${clientId}/password`, {
-      method: "POST",
-      headers: {
-        "Content-Type": "application/json",
-        Authorization: `Bearer ${token}`,
-      },
-      body: JSON.stringify({ newPassword, currentPassword }),
-    });
-    if (!response.ok) {
-      throw new Error("Unable to update password. Try again.");
-    }
-
-    setClientSession({ token, clientId, clientName });
-    state.pendingPasswordReset = null;
-    hidePasswordResetScreen();
-    initializeClientSession(clientId, clientName, clientCandidate);
-  } catch (error) {
-    if (passwordResetElements.status) {
-      passwordResetElements.status.textContent = error.message || "Unable to update password.";
-    }
-    passwordResetElements.newPassword?.focus();
-  } finally {
-    passwordResetElements.form?.classList.remove("auth-form--busy");
-  }
-}
-
-function cancelPasswordReset() {
-  const pending = state.pendingPasswordReset;
-  state.pendingPasswordReset = null;
-  hidePasswordResetScreen();
-  if (pending?.token) {
-    fetch("/api/auth/logout", {
-      method: "POST",
-      headers: { Authorization: `Bearer ${pending.token}` },
-    }).catch((error) => console.warn("Failed to cancel pending session", error));
-  }
-  state.preselectedLoginClientId = pending?.clientId
-    ? String(pending.clientId)
-    : state.preselectedLoginClientId;
-  clearClientSession();
-  showLoginScreen();
-  loadLoginClientOptions();
-}
-
-function hideLoginScreen() {
-  authElements.screen?.classList.add("hidden");
-  if (authElements.status) {
-    authElements.status.textContent = "";
-  }
-  if (authElements.password) {
-    authElements.password.value = "";
-  }
-  if (authElements.clientSelect) {
-    authElements.clientSelect.disabled = false;
-  }
-  if (elements.selector) {
-    elements.selector.disabled = false;
-  }
-}
-
-async function loadLoginClientOptions() {
-  if (!authElements.clientSelect) {
-    return;
-  }
-  state.loadingLoginClients = true;
-  authElements.clientSelect.disabled = true;
-  try {
-    const response = await fetch("/api/auth/clients");
-    if (!response.ok) {
-      throw new Error("Unable to load campaigns.");
-    }
-    const clients = await response.json();
-    state.availableLoginClients = Array.isArray(clients) ? clients : [];
-    populateLoginClientOptions();
-  } catch (error) {
-    console.error("Failed to load client list", error);
-    if (authElements.status) {
-      authElements.status.textContent =
-        "Unable to load campaigns. Refresh the page or contact your manager.";
-    }
-  } finally {
-    state.loadingLoginClients = false;
-    if (authElements.clientSelect) {
-      authElements.clientSelect.disabled = false;
-    }
->>>>>>> b40421dc
   }
 }
 
@@ -632,7 +512,6 @@
   performLogout(message);
 }
 
-<<<<<<< HEAD
   if (state.preselectedLoginClientId) {
     select.value = state.preselectedLoginClientId;
     if (select.value !== state.preselectedLoginClientId) {
@@ -791,8 +670,6 @@
   performLogout(message);
 }
 
-=======
->>>>>>> b40421dc
 function bindEvents() {
   if (state.hasBoundEvents) return;
   state.hasBoundEvents = true;
