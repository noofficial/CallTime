--- conflicted
+++ resolved
@@ -26,15 +26,9 @@
           <button class="btn btn--ghost" id="load-demo">
             Load demo workspace
           </button>
-<<<<<<< HEAD
-          <a class="btn btn--ghost" id="open-database" href="donors.html">
-            Complete donor database
-          </a>
-=======
           <button class="btn btn--ghost" id="open-database">
             Complete donor database
           </button>
->>>>>>> 42057570
           <button class="btn" id="manage-clients">Manage clients</button>
         </div>
       </header>
@@ -186,8 +180,6 @@
       </form>
     </dialog>
 
-<<<<<<< HEAD
-=======
     <dialog class="modal modal--wide" id="donor-database">
       <div class="modal__content modal__content--wide">
         <header class="modal__header">
@@ -334,7 +326,6 @@
       </div>
     </dialog>
 
->>>>>>> 42057570
     <template id="donor-item-template">
       <li class="donor-item">
         <button type="button" class="donor-item__button"></button>
