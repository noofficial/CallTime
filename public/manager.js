import {
  managerFetch,
  UnauthorizedError,
  getManagerToken,
  setManagerToken,
  clearManagerSession,
} from "./auth.js";

const state = {
  clients: [],
  donors: [],
  filteredDonors: [],
  selectedClientId: "",
  selectedClientName: "",
  assignedDonors: new Map(),
  assignedIds: new Set(),
  loadingAssignments: false,
  isClientModalOpen: false,
  currentClientId: "",
  clientSelectionTouched: false,
  clientFormMode: "create",
  editingClientId: null,
  hasBoundEvents: false,
  initialized: false,
};

const elements = {
  clients: document.getElementById("manager-clients"),
  clientSelector: document.getElementById("client-selector"),
  editClient: document.getElementById("edit-client"),
  donors: document.getElementById("manager-donors"),
  donorSearch: document.getElementById("manager-donor-search"),
  assignmentClient: document.getElementById("assignment-client"),
  assignmentAvailable: document.getElementById("assignment-unassigned"),
  assignmentAssigned: document.getElementById("assignment-assigned"),
  assignmentAvailableLabel: document.getElementById("assignment-available-label"),
  assignmentAssignedLabel: document.getElementById("assignment-assigned-label"),
  createClient: document.getElementById("create-client"),
  clientForm: document.getElementById("client-create-form"),
  clientFormName: document.getElementById("client-form-name"),
  clientFormCandidate: document.getElementById("client-form-candidate"),
  clientFormOffice: document.getElementById("client-form-office"),
  clientFormManager: document.getElementById("client-form-manager"),
  clientFormEmail: document.getElementById("client-form-email"),
  clientFormPhone: document.getElementById("client-form-phone"),
  clientFormLaunch: document.getElementById("client-form-launch"),
  clientFormGoal: document.getElementById("client-form-goal"),
  clientFormSheet: document.getElementById("client-form-sheet"),
  clientFormNotes: document.getElementById("client-form-notes"),
  clientFormPassword: document.getElementById("client-form-password"),
  clientFormCancel: document.getElementById("client-form-cancel"),
  clientFormStatus: document.getElementById("client-form-status"),
  clientFormSubmit: document.getElementById("client-form-submit"),
  clientModal: document.getElementById("client-modal"),
  clientModalTitle: document.getElementById("client-modal-title"),
  clientModalDescription: document.getElementById("client-modal-description"),
  logout: document.getElementById("manager-logout"),
  clientResetPassword: document.getElementById("client-reset-password"),
};

const authElements = {
  screen: document.getElementById("manager-login-screen"),
  form: document.getElementById("manager-login-form"),
  password: document.getElementById("manager-login-password"),
  status: document.getElementById("manager-login-status"),
};

let clientModalTrigger = null;

bootstrap();

function bootstrap() {
  bindAuthEvents();
  updateResetPasswordButtonVisibility();
  const token = getManagerToken();
  if (token) {
    hideLoginScreen();
    initializeWorkspace();
  } else {
    showLoginScreen();
  }
}

async function performLogout(message = "You have been signed out.") {
  const token = getManagerToken();
  if (token) {
    try {
      await fetch("/api/auth/logout", {
        method: "POST",
        headers: { Authorization: `Bearer ${token}` },
      });
    } catch (error) {
      console.warn("Manager logout request failed", error);
    }
  }
  clearManagerSession();
  state.clients = [];
  state.donors = [];
  state.filteredDonors = [];
  state.selectedClientId = "";
  state.selectedClientName = "";
  state.assignedIds = new Set();
  state.assignedDonors = new Map();
  state.loadingAssignments = false;
  state.initialized = false;
  renderClients();
  renderDonors();
  renderAssignmentLists();
  showLoginScreen(message);
}

function bindAuthEvents() {
  authElements.form?.addEventListener("submit", async (event) => {
    event.preventDefault();
    await handleManagerLogin();
  });
}

function showLoginScreen(message = "") {
<<<<<<< HEAD
  if (authElements.screen) {
    authElements.screen.classList.remove("hidden");
    authElements.screen.style.display = "";
    authElements.screen.setAttribute("aria-hidden", "false");
  }
=======
  authElements.screen?.classList.remove("hidden");
>>>>>>> 9f4c797f
  if (message && authElements.status) {
    authElements.status.textContent = message;
  }
  if (authElements.password) {
    authElements.password.value = "";
    authElements.password.focus();
  }
}

function hideLoginScreen() {
<<<<<<< HEAD
  if (authElements.screen) {
    authElements.screen.classList.add("hidden");
    authElements.screen.style.display = "none";
    authElements.screen.setAttribute("aria-hidden", "true");
  }
=======
  authElements.screen?.classList.add("hidden");
>>>>>>> 9f4c797f
  if (authElements.status) {
    authElements.status.textContent = "";
  }
  if (authElements.password) {
    authElements.password.value = "";
  }
}

async function handleManagerLogin() {
  if (!authElements.password) return;
  const password = authElements.password.value.trim();
  if (!password) {
    if (authElements.status) {
      authElements.status.textContent = "Enter your manager password.";
    }
    authElements.password.focus();
    return;
  }

  try {
    authElements.form?.classList.add("auth-form--busy");
    const response = await fetch("/api/auth/manager-login", {
      method: "POST",
      headers: { "Content-Type": "application/json" },
      body: JSON.stringify({ password }),
    });
    if (!response.ok) {
      throw new Error("Invalid password. Please try again.");
    }
    const payload = await response.json();
    setManagerToken(payload.token);
    hideLoginScreen();
    initializeWorkspace();
  } catch (error) {
    if (authElements.status) {
      authElements.status.textContent = error.message || "Unable to sign in.";
    }
    authElements.password?.focus();
  } finally {
    authElements.form?.classList.remove("auth-form--busy");
  }
}

function initializeWorkspace() {
  if (state.initialized) {
    refreshWorkspace();
    return;
  }
  bindEvents();
  refreshWorkspace();
  state.initialized = true;
}

function refreshWorkspace() {
  Promise.all([loadOverview(), loadDonors()]).catch((error) => reportError(error));
}

function init() {
  initializeWorkspace();
}

function bindEvents() {
  if (state.hasBoundEvents) return;
  state.hasBoundEvents = true;
  elements.donorSearch?.addEventListener("input", () => {
    applyDonorFilter();
    renderDonors();
  });

  elements.clientSelector?.addEventListener("change", (event) => {
    state.clientSelectionTouched = true;
    state.currentClientId = event.target.value;
    renderClients();
  });

  elements.editClient?.addEventListener("click", () => {
    const client = getCurrentClient();
    if (!client) return;
    openEditClientModal(client, elements.editClient);
  });

  elements.assignmentClient?.addEventListener("change", async () => {
    const clientId = elements.assignmentClient.value;
    if (!clientId) {
      state.selectedClientId = "";
      state.selectedClientName = "";
      state.assignedIds = new Set();
      renderAssignmentLists();
      return;
    }
    await loadAssignmentsForClient(clientId);
  });

  elements.assignmentAvailable?.addEventListener("click", (event) => {
    const target = event.target.closest("[data-donor-id]");
    if (!target || !state.selectedClientId) return;
    const donorId = target.getAttribute("data-donor-id");
    assignDonor(state.selectedClientId, donorId);
  });

  elements.assignmentAssigned?.addEventListener("click", (event) => {
    const target = event.target.closest("[data-donor-id]");
    if (!target || !state.selectedClientId) return;
    const donorId = target.getAttribute("data-donor-id");
    unassignDonor(state.selectedClientId, donorId);
  });

  elements.createClient?.addEventListener("click", (event) => {
    openCreateClientModal(event.currentTarget || event.target);
  });

  elements.clientFormCancel?.addEventListener("click", () => {
    closeClientModal();
  });

  elements.clientModal?.addEventListener("click", (event) => {
    const dismiss = event.target.closest("[data-modal-dismiss]");
    if (dismiss) {
      event.preventDefault();
      closeClientModal();
    }
  });

  document.addEventListener("keydown", handleClientModalKeydown);

  elements.clientForm?.addEventListener("submit", (event) => {
    event.preventDefault();
    handleClientFormSubmit();
  });

  elements.clientResetPassword?.addEventListener("click", () => {
    handlePortalPasswordReset();
  });

  elements.logout?.addEventListener("click", () => {
    performLogout();
  });
}

async function loadOverview() {
  try {
    const response = await managerFetch("/api/manager/overview");
    if (!response.ok) throw new Error("Unable to load manager overview");
    const data = await response.json();
    state.clients = Array.isArray(data.clients) ? data.clients : [];
    ensureCurrentClientSelection();
    renderClients();
    populateAssignmentSelect();
  } catch (error) {
    reportError(error);
  }
}

async function loadDonors() {
  try {
    const response = await managerFetch("/api/manager/donors");
    if (!response.ok) throw new Error("Unable to load donors");
    const donors = await response.json();
    state.donors = Array.isArray(donors) ? donors : [];
    applyDonorFilter();
    renderDonors();
    renderAssignmentLists();
  } catch (error) {
    reportError(error);
  }
}

async function loadAssignmentsForClient(clientId) {
  try {
    state.loadingAssignments = true;
    const response = await managerFetch(`/api/client/${clientId}/donors`);
    if (!response.ok) throw new Error("Unable to load assignments for client");
    const donors = await response.json();
    state.selectedClientId = clientId;
    const client = state.clients.find((item) => String(item.id) === String(clientId));
    state.selectedClientName = client?.name || client?.candidate || "Selected client";
    state.assignedIds = new Set(donors.map((donor) => String(donor.id)));
    state.assignedDonors = new Map(donors.map((donor) => [String(donor.id), donor]));
  } catch (error) {
    reportError(error);
  } finally {
    state.loadingAssignments = false;
    renderAssignmentLists();
  }
}

function ensureCurrentClientSelection() {
  if (!state.clients.length) {
    state.currentClientId = "";
    state.clientSelectionTouched = false;
    return;
  }

  if (!state.clientSelectionTouched && !state.currentClientId) {
    state.currentClientId = String(state.clients[0].id);
    return;
  }

  if (state.currentClientId) {
    const exists = state.clients.some((client) => String(client.id) === String(state.currentClientId));
    if (!exists) {
      state.clientSelectionTouched = false;
      state.currentClientId = String(state.clients[0].id);
    }
  }
}

function getCurrentClient() {
  if (!state.currentClientId) return null;
  return state.clients.find((client) => String(client.id) === String(state.currentClientId)) || null;
}

function updateEditClientButton() {
  if (!elements.editClient) return;
  elements.editClient.disabled = !Boolean(getCurrentClient());
}

function renderClients() {
  const container = elements.clients;
  if (!container) return;
  if (elements.clientSelector) {
    const select = elements.clientSelector;
    const previousValue = select.value;
    select.innerHTML = "";
    const placeholder = document.createElement("option");
    placeholder.value = "";
    placeholder.textContent = "Select a client";
    select.append(placeholder);

    state.clients.forEach((client) => {
      const option = document.createElement("option");
      option.value = client.id;
      option.textContent = client.name || client.candidate || "Unnamed campaign";
      select.append(option);
    });

    if (state.currentClientId && state.clients.some((client) => String(client.id) === String(state.currentClientId))) {
      select.value = state.currentClientId;
    } else if (!state.clientSelectionTouched && state.clients.length) {
      state.currentClientId = String(state.clients[0].id);
      select.value = state.currentClientId;
    } else if (!state.currentClientId) {
      select.value = "";
    } else if (previousValue && previousValue !== select.value) {
      select.value = previousValue;
    }
  }

  updateEditClientButton();

  container.innerHTML = "";
  if (!state.clients.length) {
    container.innerHTML = `<p class="muted">No clients found. Create a client to get started.</p>`;
    return;
  }

  if (!state.currentClientId) {
    container.innerHTML = `<p class="muted">Select a client to see campaign details.</p>`;
    return;
  }

  const client = getCurrentClient();
  if (!client) {
    container.innerHTML = `<p class="muted">Select a client to see campaign details.</p>`;
    return;
  }

  const assigned = client.assigned_donors ?? 0;
  const totalCalls = client.total_calls ?? 0;
  const totalPledged = client.total_pledged ?? 0;
  const totalRaised = client.total_raised ?? 0;

  const clientName = client.name || "Unnamed campaign";
  const candidateName = client.candidate || "";
  const office = client.office || "";
  const headerSubtitleParts = [];
  if (candidateName) {
    headerSubtitleParts.push(candidateName);
  }
  if (office) {
    headerSubtitleParts.push(office);
  }
  if (!headerSubtitleParts.length) {
    headerSubtitleParts.push("Candidate pending");
  }
  const headerSubtitle = headerSubtitleParts.join(" • ");

  const managerName = client.manager_name || client.managerName || "";
  const contactEmail = client.contact_email || client.contactEmail || "";
  const contactPhone = client.contact_phone || client.contactPhone || "";
  const launchDate = client.launch_date || client.launchDate || "";
  const fundraisingGoal = client.fundraising_goal ?? client.fundraisingGoal ?? "";
  const sheetUrl = client.sheet_url || client.sheetUrl || "";
  const notes = client.notes || "";

  const metaHtml = [
    renderClientMetaItem("Campaign manager", managerName),
    renderClientMetaItem("Contact", formatContact(contactEmail, contactPhone)),
    renderClientMetaItem("Launch date", formatLaunchDate(launchDate)),
    renderClientMetaItem("Fundraising goal", formatFundraisingGoal(fundraisingGoal)),
    renderClientMetaItem("Data source", formatDataSource(sheetUrl)),
  ].join("");

  const notesHtml = notes
    ? `<div class="client-notes"><h4 class="client-notes__title">Notes</h4><p class="client-notes__body">${escapeHtml(notes)}</p></div>`
    : "";

  const card = document.createElement("div");
  card.className = "client-item client-item--detail";
  card.innerHTML = `
      <div class="client-header">
        <div>
          <h3 class="client-name">${escapeHtml(clientName)}</h3>
          <p class="client-office">${escapeHtml(headerSubtitle)}</p>
        </div>
        <div class="client-actions">
          <button class="btn btn--sm btn--outline" data-action="manage" data-client-id="${client.id}">Manage queue</button>
          <button class="btn btn--sm btn--danger" data-action="delete" data-client-id="${client.id}">Delete</button>
        </div>
      </div>
      <div class="client-meta">${metaHtml}</div>
      <div class="client-stats">
        <div class="stat-item">
          <div class="stat-value">${assigned}</div>
          <div class="stat-label">Assigned donors</div>
        </div>
        <div class="stat-item">
          <div class="stat-value">${totalCalls}</div>
          <div class="stat-label">Recorded calls</div>
        </div>
        <div class="stat-item">
          <div class="stat-value">$${Number(totalPledged).toLocaleString()}</div>
          <div class="stat-label">Pledged</div>
        </div>
        <div class="stat-item">
          <div class="stat-value">$${Number(totalRaised).toLocaleString()}</div>
          <div class="stat-label">Raised</div>
        </div>
      </div>
      ${notesHtml}
    `;

  card
    .querySelector('[data-action="manage"]')
    ?.addEventListener("click", () => {
      if (!elements.assignmentClient) return;
      elements.assignmentClient.value = client.id;
      elements.assignmentClient.dispatchEvent(new Event("change"));
      window.scrollTo({ top: elements.assignmentClient.offsetTop - 80, behavior: "smooth" });
    });

  card
    .querySelector('[data-action="delete"]')
    ?.addEventListener("click", () => {
      handleDeleteClient(client.id);
    });

  container.append(card);
}

function applyDonorFilter() {
  const term = elements.donorSearch?.value.trim().toLowerCase() || "";
  if (!term) {
    state.filteredDonors = [...state.donors];
    return;
  }
  state.filteredDonors = state.donors.filter((donor) => {
    const haystack = [
      donor.name,
      donor.first_name,
      donor.last_name,
      donor.company,
      donor.city,
      donor.industry,
      donor.email,
      donor.phone,
      donor.tags,
      donor.assigned_clients,
    ]
      .filter(Boolean)
      .join(" ")
      .toLowerCase();
    return haystack.includes(term);
  });
}

function renderDonors() {
  const container = elements.donors;
  if (!container) return;
  container.innerHTML = "";
  if (!state.filteredDonors.length) {
    container.innerHTML = `<p class="muted">No donors match the current search.</p>`;
    return;
  }

  state.filteredDonors.forEach((donor) => {
    const row = document.createElement("div");
    row.className = "donor-item donor-item--row";

    const name = donor.name || `${donor.first_name || ""} ${donor.last_name || ""}`.trim() || "Unnamed donor";
    const city = donor.city ? donor.city : "";
    const company = donor.company || donor.employer || "";
    const capacity = donor.capacity || donor.suggested_ask || 0;
    const assignments = donor.assigned_clients
      ? donor.assigned_clients.split(",").map((item) => item.trim()).filter(Boolean)
      : [];

    row.innerHTML = `
      <div class="donor-info">
        <div class="donor-name">${name}</div>
        <div class="donor-details">
          ${company ? `${company}` : "Unknown employer"}
          ${city ? ` • ${city}` : ""}
          ${capacity ? ` • Capacity: $${Number(capacity).toLocaleString()}` : ""}
        </div>
        <div class="donor-tags">${renderTags(donor.tags)}</div>
      </div>
      <div class="donor-actions">
        <span class="status status--info">${assignments.length} assigned</span>
        <button class="btn btn--sm btn--danger" data-delete-donor-id="${donor.id}">Delete</button>
      </div>
    `;

    if (assignments.length) {
      const list = document.createElement("ul");
      list.className = "assignment-pill-list";
      assignments.forEach((assignment) => {
        const item = document.createElement("li");
        item.textContent = assignment;
        list.append(item);
      });
      row.querySelector(".donor-actions")?.append(list);
    }

    row
      .querySelector("[data-delete-donor-id]")
      ?.addEventListener("click", (event) => {
        event.stopPropagation();
        handleDeleteDonor(donor.id);
      });

    container.append(row);
  });
}

function renderTags(raw) {
  if (!raw) return "";
  if (Array.isArray(raw)) {
    return raw.map((tag) => `<span class="tag">${tag}</span>`).join(" ");
  }
  return String(raw)
    .split(",")
    .map((tag) => tag.trim())
    .filter(Boolean)
    .map((tag) => `<span class="tag">${tag}</span>`)
    .join(" ");
}

function populateAssignmentSelect() {
  const select = elements.assignmentClient;
  if (!select) return;
  const previous = select.value;
  select.innerHTML = "";
  const placeholder = document.createElement("option");
  placeholder.value = "";
  placeholder.textContent = "Select a client";
  select.append(placeholder);
  state.clients.forEach((client) => {
    const option = document.createElement("option");
    option.value = client.id;
    option.textContent = client.name || client.candidate || "Unnamed campaign";
    select.append(option);
  });
  if (previous && state.clients.some((client) => String(client.id) === String(previous))) {
    select.value = previous;
  }
}

function renderAssignmentLists() {
  const availableContainer = elements.assignmentAvailable;
  const assignedContainer = elements.assignmentAssigned;
  if (!availableContainer || !assignedContainer) return;

  availableContainer.innerHTML = "";
  assignedContainer.innerHTML = "";

  if (elements.assignmentAvailableLabel) {
    elements.assignmentAvailableLabel.textContent = "Available donors";
  }
  if (elements.assignmentAssignedLabel) {
    elements.assignmentAssignedLabel.textContent = state.selectedClientId
      ? `Assigned to ${state.selectedClientName || "client"}`
      : "Assigned donors";
  }

  if (!state.selectedClientId) {
    assignedContainer.innerHTML = `<p class="muted">Select a client to manage assignments.</p>`;
    return;
  }

  if (state.loadingAssignments) {
    assignedContainer.innerHTML = `<p class="muted">Loading assignments…</p>`;
    return;
  }

  const assignedIds = state.assignedIds;
  const assignedList = Array.from(assignedIds)
    .map((id) => state.assignedDonors.get(id) || state.donors.find((donor) => String(donor.id) === id))
    .filter(Boolean);

  const unassignedList = state.donors.filter((donor) => !assignedIds.has(String(donor.id)));

  if (!unassignedList.length) {
    availableContainer.innerHTML = `<p class="muted">All donors are currently assigned.</p>`;
  } else {
    unassignedList.forEach((donor) => {
      availableContainer.append(renderAssignmentCard(donor, "assign"));
    });
  }

  if (!assignedList.length) {
    assignedContainer.innerHTML = `<p class="muted">No donors assigned yet.</p>`;
  } else {
    assignedContainer.innerHTML = "";
    assignedList.forEach((donor) => {
      assignedContainer.append(renderAssignmentCard(donor, "unassign"));
    });
  }
}

async function handleDeleteClient(clientId) {
  const client = state.clients.find((item) => String(item.id) === String(clientId));
  const label = client?.name || client?.candidate || "this client";
  const confirmed = window.confirm(
    `Delete ${label}? This will remove the client and any related call records. This action cannot be undone.`,
  );
  if (!confirmed) return;

  try {
    const response = await managerFetch(`/api/clients/${clientId}`, { method: "DELETE" });
    if (!response.ok) throw new Error("Unable to delete client");

    if (String(state.selectedClientId) === String(clientId)) {
      state.selectedClientId = "";
      state.selectedClientName = "";
      state.assignedIds = new Set();
      state.assignedDonors = new Map();
      if (elements.assignmentClient) {
        elements.assignmentClient.value = "";
      }
    }

    if (String(state.currentClientId) === String(clientId)) {
      state.currentClientId = "";
      state.clientSelectionTouched = false;
    }

    await loadOverview();
    await loadDonors();
  } catch (error) {
    reportError(error);
  }
}

async function handleDeleteDonor(donorId) {
  const donor = state.donors.find((item) => String(item.id) === String(donorId));
  const name =
    donor?.name || `${donor?.first_name || ""} ${donor?.last_name || ""}`.trim() || "this donor";
  const confirmed = window.confirm(
    `Delete ${name}? This will remove the donor and all related history. This action cannot be undone.`,
  );
  if (!confirmed) return;

  try {
    const response = await managerFetch(`/api/donors/${donorId}`, { method: "DELETE" });
    if (!response.ok) throw new Error("Unable to delete donor");

    await loadOverview();
    await loadDonors();
  } catch (error) {
    reportError(error);
  }
}

function renderAssignmentCard(donor, mode) {
  const card = document.createElement("div");
  card.className = `assignable-donor${mode === "unassign" ? " assigned" : ""}`;
  card.setAttribute("data-donor-id", donor.id);
  const name = donor.name || `${donor.first_name || ""} ${donor.last_name || ""}`.trim() || "Unnamed donor";
  const company = donor.company || donor.employer || "";
  card.innerHTML = `
    <div class="donor-name">${name}</div>
    <div class="donor-details">${company || "No employer on file"}</div>
  `;
  return card;
}

async function assignDonor(clientId, donorId) {
  try {
    const response = await managerFetch("/api/manager/assign-donor", {
      method: "POST",
      headers: { "Content-Type": "application/json" },
      body: JSON.stringify({ clientId, donorId }),
    });
    if (!response.ok) throw new Error("Unable to assign donor");
    state.assignedIds.add(String(donorId));
    await loadAssignmentsForClient(clientId);
    await loadDonors();
  } catch (error) {
    reportError(error);
  }
}

async function unassignDonor(clientId, donorId) {
  try {
    const response = await managerFetch(`/api/manager/assign-donor/${clientId}/${donorId}`, {
      method: "DELETE",
    });
    if (!response.ok) throw new Error("Unable to remove donor assignment");
    state.assignedIds.delete(String(donorId));
    await loadAssignmentsForClient(clientId);
    await loadDonors();
  } catch (error) {
    reportError(error);
  }
}

function readClientFormValues() {
  return {
    name: elements.clientFormName?.value.trim() || "",
    candidate: elements.clientFormCandidate?.value.trim() || "",
    office: elements.clientFormOffice?.value.trim() || "",
    managerName: elements.clientFormManager?.value.trim() || "",
    contactEmail: elements.clientFormEmail?.value.trim() || "",
    contactPhone: elements.clientFormPhone?.value.trim() || "",
    launchDate: elements.clientFormLaunch?.value.trim() || "",
    goalInput: elements.clientFormGoal?.value.trim() || "",
    fundraisingGoal: parseFundraisingGoal(elements.clientFormGoal?.value.trim() || ""),
    sheetUrl: elements.clientFormSheet?.value.trim() || "",
    notes: elements.clientFormNotes?.value.trim() || "",
  };
}

async function handleClientFormSubmit() {
  const form = elements.clientForm;
  if (!form) return;
  if (!form.reportValidity()) {
    return;
  }

  const values = readClientFormValues();
  const {
    name,
    candidate,
    office,
    managerName,
    contactEmail,
    contactPhone,
    launchDate,
    goalInput,
    fundraisingGoal,
    sheetUrl,
    notes,
  } = values;

  if (!name) {
    setClientFormStatus("Campaign name is required.", "error");
    elements.clientFormName?.focus();
    return;
  }

  if (goalInput && fundraisingGoal === null) {
    setClientFormStatus("Enter a valid fundraising goal amount.", "error");
    elements.clientFormGoal?.focus();
    return;
  }

  setClientFormBusy(true);
  setClientFormStatus("Saving…");

  try {
    const isEditMode = state.clientFormMode === "edit";
    const targetId = state.editingClientId;
    const endpoint = isEditMode ? `/api/clients/${targetId}` : "/api/clients";
    const method = isEditMode ? "PUT" : "POST";

    if (!isEditMode && portalPassword.length < 6) {
      setClientFormStatus("Set a password with at least 6 characters.", "error");
      elements.clientFormPassword?.focus();
      return;
    }

    if (isEditMode && portalPassword && portalPassword.length < 6) {
      setClientFormStatus("Updated passwords must be at least 6 characters.", "error");
      elements.clientFormPassword?.focus();
      return;
    }

    if (isEditMode && !targetId) {
      throw new Error("No client selected for editing");
    }

    const payload = {
      name,
      candidate,
      office,
      managerName,
      contactEmail,
      contactPhone,
      launchDate,
      fundraisingGoal,
      sheetUrl,
      notes,
    };

    const response = await managerFetch(endpoint, {
      method,
      headers: { "Content-Type": "application/json" },
      body: JSON.stringify(payload),
    });
    if (!response.ok) {
      throw new Error(isEditMode ? "Unable to update client" : "Unable to create client");
    }

    let createdId = null;
    try {
      const payload = await response.json();
      if (payload && typeof payload === "object") {
        createdId = payload.id ?? null;
      }
    } catch (error) {
      // ignore JSON parsing errors for empty responses
    }

    if (!isEditMode && createdId) {
      state.currentClientId = String(createdId);
      state.clientSelectionTouched = true;
    }

    await loadOverview();

    if (isEditMode) {
      setClientFormStatus("Client updated successfully.", "success");
      window.setTimeout(() => {
        closeClientModal();
      }, 600);
    } else {
      form.reset();
      setClientFormStatus("Client created successfully.", "success");
      elements.clientFormName?.focus();
    }
  } catch (error) {
    const isEditMode = state.clientFormMode === "edit";
    setClientFormStatus(
      error.message || (isEditMode ? "Unable to update client." : "Unable to create client."),
      "error",
    );
  } finally {
    setClientFormBusy(false);
  }
}

async function handlePortalPasswordReset() {
  if (state.clientFormMode !== "edit" || !state.editingClientId) {
    setClientFormStatus("Open a client in edit mode to reset their password.", "error");
    return;
  }

  const values = readClientFormValues();
  if (!values.name) {
    setClientFormStatus("Add a campaign name before resetting the password.", "error");
    elements.clientFormName?.focus();
    return;
  }

  if (values.goalInput && values.fundraisingGoal === null) {
    setClientFormStatus("Enter a valid fundraising goal before resetting the password.", "error");
    elements.clientFormGoal?.focus();
    return;
  }

  setClientFormBusy(true);
  setClientFormStatus("Resetting portal password…");

  try {
    const response = await managerFetch(`/api/clients/${state.editingClientId}`, {
      method: "PUT",
      headers: { "Content-Type": "application/json" },
      body: JSON.stringify({
        name: values.name,
        candidate: values.candidate,
        office: values.office,
        managerName: values.managerName,
        contactEmail: values.contactEmail,
        contactPhone: values.contactPhone,
        launchDate: values.launchDate,
        fundraisingGoal: values.fundraisingGoal,
        sheetUrl: values.sheetUrl,
        notes: values.notes,
        resetPortalPassword: true,
      }),
    });

    if (!response.ok) {
      throw new Error("Unable to reset the portal password.");
    }

    setClientFormStatus(
      "Portal password reset. Ask the client to sign in with password and choose a new one.",
      "success"
    );
  } catch (error) {
    setClientFormStatus(error.message || "Unable to reset the portal password.", "error");
  } finally {
    setClientFormBusy(false);
  }
}

function reportError(error) {
  if (error instanceof UnauthorizedError) {
    performLogout("Sign in to access the manager workspace.");
    return;
  }
  console.error(error);
  window.alert(error.message || "An unexpected error occurred.");
}

function openCreateClientModal(trigger = null) {
  prepareClientForm("create");
  showClientModal(trigger);
}

function openEditClientModal(client, trigger = null) {
  if (!client) return;
  prepareClientForm("edit", client);
  showClientModal(trigger);
}

function showClientModal(trigger = null) {
  if (!elements.clientModal) return;
  clientModalTrigger = trigger instanceof HTMLElement ? trigger : document.activeElement;
  if (state.isClientModalOpen) {
    elements.clientFormName?.focus();
    return;
  }
  setClientFormBusy(false);
  elements.clientModal.classList.remove("hidden");
  elements.clientModal.setAttribute("aria-hidden", "false");
  document.body.classList.add("modal-open");
  state.isClientModalOpen = true;
  window.requestAnimationFrame(() => {
    elements.clientFormName?.focus();
  });
}

function closeClientModal() {
  if (!elements.clientModal || !state.isClientModalOpen) return;
  elements.clientModal.classList.add("hidden");
  elements.clientModal.setAttribute("aria-hidden", "true");
  document.body.classList.remove("modal-open");
  state.isClientModalOpen = false;
  if (clientModalTrigger && typeof clientModalTrigger.focus === "function") {
    clientModalTrigger.focus();
  }
  clientModalTrigger = null;
  resetClientForm();
  setClientFormBusy(false);
}

function resetClientForm() {
  state.clientFormMode = "create";
  state.editingClientId = null;
  elements.clientForm?.reset();
  setClientFormStatus("");
  updateClientFormText();
  updateResetPasswordButtonVisibility();
}

function prepareClientForm(mode, client = null) {
  state.clientFormMode = mode === "edit" ? "edit" : "create";
  state.editingClientId = mode === "edit" && client ? client.id : null;
  setClientFormStatus("");
  if (mode === "edit" && client) {
    populateClientFormFromRecord(client);
  } else {
    elements.clientForm?.reset();
  }
  if (elements.clientFormPassword) {
    elements.clientFormPassword.value = "";
  }
  updateClientFormText(client);
  updateResetPasswordButtonVisibility();
}

function populateClientFormFromRecord(client) {
  if (!elements.clientForm) return;
  elements.clientFormName && (elements.clientFormName.value = client.name || "");
  elements.clientFormCandidate && (elements.clientFormCandidate.value = client.candidate || "");
  elements.clientFormOffice && (elements.clientFormOffice.value = client.office || "");
  const managerName = client.manager_name ?? client.managerName ?? "";
  if (elements.clientFormManager) {
    elements.clientFormManager.value = managerName;
  }
  const contactEmail = client.contact_email ?? client.contactEmail ?? "";
  if (elements.clientFormEmail) {
    elements.clientFormEmail.value = contactEmail;
  }
  const contactPhone = client.contact_phone ?? client.contactPhone ?? "";
  if (elements.clientFormPhone) {
    elements.clientFormPhone.value = contactPhone;
  }
  const launchDate = client.launch_date ?? client.launchDate ?? "";
  if (elements.clientFormLaunch) {
    elements.clientFormLaunch.value = launchDate;
  }
  const fundraisingGoal = client.fundraising_goal ?? client.fundraisingGoal ?? "";
  if (elements.clientFormGoal) {
    elements.clientFormGoal.value = fundraisingGoal === null ? "" : String(fundraisingGoal);
  }
  const sheetUrl = client.sheet_url ?? client.sheetUrl ?? "";
  if (elements.clientFormSheet) {
    elements.clientFormSheet.value = sheetUrl;
  }
  if (elements.clientFormNotes) {
    elements.clientFormNotes.value = client.notes || "";
  }
  if (elements.clientFormPassword) {
    elements.clientFormPassword.value = "";
  }
}

function updateClientFormText(client = null) {
  const isEditMode = state.clientFormMode === "edit";
  if (elements.clientModalTitle) {
    elements.clientModalTitle.textContent = isEditMode ? "Edit campaign client" : "New campaign client";
  }
  if (elements.clientModalDescription) {
    elements.clientModalDescription.textContent = isEditMode
      ? "Update the details so fundraisers stay aligned."
      : "Capture the key details so fundraisers have the context they need.";
  }
  if (elements.clientFormSubmit) {
    elements.clientFormSubmit.textContent = getClientFormSubmitLabel();
  }
  if (elements.editClient) {
    elements.editClient.disabled = !Boolean(getCurrentClient());
  }
  if (client && isEditMode && elements.clientFormName) {
    window.requestAnimationFrame(() => {
      elements.clientFormName?.focus();
      elements.clientFormName?.select?.();
    });
  }
}

function updateResetPasswordButtonVisibility() {
  if (!elements.clientResetPassword) return;
  if (state.clientFormMode === "edit") {
    elements.clientResetPassword.classList.remove("hidden");
    elements.clientResetPassword.disabled = false;
  } else {
    elements.clientResetPassword.classList.add("hidden");
    elements.clientResetPassword.disabled = true;
  }
}

function getClientFormSubmitLabel() {
  return state.clientFormMode === "edit" ? "Save changes" : "Create client";
}

function handleClientModalKeydown(event) {
  if (!state.isClientModalOpen) return;
  if (event.key === "Escape") {
    event.preventDefault();
    closeClientModal();
  }
}

function setClientFormBusy(isBusy) {
  if (elements.clientFormSubmit) {
    elements.clientFormSubmit.disabled = isBusy;
    elements.clientFormSubmit.textContent = isBusy ? "Saving…" : getClientFormSubmitLabel();
  }
  if (elements.clientFormCancel) {
    elements.clientFormCancel.disabled = isBusy;
  }
  if (elements.createClient) {
    elements.createClient.disabled = isBusy;
  }
  if (elements.editClient && state.clientFormMode === "edit") {
    elements.editClient.disabled = isBusy;
  }
  if (elements.clientResetPassword) {
    elements.clientResetPassword.disabled = isBusy || state.clientFormMode !== "edit";
  }
}

function setClientFormStatus(message = "", tone = "info") {
  const status = elements.clientFormStatus;
  if (!status) return;
  status.textContent = message;
  status.className = "client-form__status";
  if (message && tone !== "info") {
    status.classList.add(`client-form__status--${tone}`);
  }
}

function escapeHtml(value) {
  return String(value)
    .replace(/&/g, "&amp;")
    .replace(/</g, "&lt;")
    .replace(/>/g, "&gt;")
    .replace(/"/g, "&quot;")
    .replace(/'/g, "&#39;");
}

function parseFundraisingGoal(value) {
  if (value === null || value === undefined) return null;
  const normalized = String(value).replace(/[^0-9.]/g, "").trim();
  if (!normalized) return null;
  const numeric = Number(normalized);
  return Number.isFinite(numeric) ? numeric : null;
}

function renderClientMetaItem(label, entry, options = {}) {
  const normalized =
    typeof entry === "object" && entry !== null && "value" in entry
      ? { value: entry.value, isHtml: Boolean(entry.isHtml) }
      : { value: entry, isHtml: Boolean(options.allowHtml) };
  const hasValue =
    normalized.value !== null &&
    normalized.value !== undefined &&
    !(typeof normalized.value === "string" && normalized.value.trim() === "");
  const display = hasValue
    ? normalized.isHtml
      ? normalized.value
      : escapeHtml(String(normalized.value))
    : '<span class="muted">Not set</span>';
  return `
    <div class="client-meta__item">
      <span class="client-meta__label">${escapeHtml(label)}</span>
      <span class="client-meta__value">${display}</span>
    </div>
  `;
}

function formatContact(email, phone) {
  const parts = [];
  if (email) {
    const trimmedEmail = email.trim();
    if (trimmedEmail) {
      parts.push(`<a href="mailto:${encodeURIComponent(trimmedEmail)}">${escapeHtml(trimmedEmail)}</a>`);
    }
  }
  if (phone) {
    const trimmedPhone = phone.trim();
    if (trimmedPhone) {
      const telHref = trimmedPhone.replace(/[^0-9+]/g, "");
      if (telHref) {
        parts.push(`<a href="tel:${telHref}">${escapeHtml(trimmedPhone)}</a>`);
      } else {
        parts.push(escapeHtml(trimmedPhone));
      }
    }
  }
  if (!parts.length) {
    return { value: "", isHtml: true };
  }
  return { value: parts.join("<br />"), isHtml: true };
}

function formatLaunchDate(value) {
  if (!value) return "";
  const date = new Date(value);
  if (Number.isNaN(date.getTime())) {
    return value;
  }
  return new Intl.DateTimeFormat(undefined, {
    year: "numeric",
    month: "long",
    day: "numeric",
  }).format(date);
}

function formatFundraisingGoal(value) {
  if (value === null || value === undefined || value === "") {
    return "";
  }
  const numeric = Number(value);
  if (Number.isNaN(numeric)) {
    return "";
  }
  return `$${numeric.toLocaleString(undefined, { maximumFractionDigits: 0 })}`;
}

function formatDataSource(url) {
  if (!url) {
    return { value: "", isHtml: true };
  }
  try {
    const parsed = new URL(url, window.location.origin);
    if (parsed.protocol !== "http:" && parsed.protocol !== "https:") {
      return { value: parsed.href, isHtml: false };
    }
    const label = parsed.hostname.replace(/^www\./, "");
    return {
      value: `<a href="${escapeHtml(parsed.href)}" target="_blank" rel="noopener noreferrer">${escapeHtml(label)}</a>`,
      isHtml: true,
    };
  } catch (error) {
    return { value: url, isHtml: false };
  }
}<|MERGE_RESOLUTION|>--- conflicted
+++ resolved
@@ -117,15 +117,11 @@
 }
 
 function showLoginScreen(message = "") {
-<<<<<<< HEAD
   if (authElements.screen) {
     authElements.screen.classList.remove("hidden");
     authElements.screen.style.display = "";
     authElements.screen.setAttribute("aria-hidden", "false");
   }
-=======
-  authElements.screen?.classList.remove("hidden");
->>>>>>> 9f4c797f
   if (message && authElements.status) {
     authElements.status.textContent = message;
   }
@@ -136,15 +132,11 @@
 }
 
 function hideLoginScreen() {
-<<<<<<< HEAD
   if (authElements.screen) {
     authElements.screen.classList.add("hidden");
     authElements.screen.style.display = "none";
     authElements.screen.setAttribute("aria-hidden", "true");
   }
-=======
-  authElements.screen?.classList.add("hidden");
->>>>>>> 9f4c797f
   if (authElements.status) {
     authElements.status.textContent = "";
   }
